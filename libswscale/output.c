/*
 * Copyright (C) 2001-2012 Michael Niedermayer <michaelni@gmx.at>
 *
 * This file is part of FFmpeg.
 *
 * FFmpeg is free software; you can redistribute it and/or
 * modify it under the terms of the GNU Lesser General Public
 * License as published by the Free Software Foundation; either
 * version 2.1 of the License, or (at your option) any later version.
 *
 * FFmpeg is distributed in the hope that it will be useful,
 * but WITHOUT ANY WARRANTY; without even the implied warranty of
 * MERCHANTABILITY or FITNESS FOR A PARTICULAR PURPOSE.  See the GNU
 * Lesser General Public License for more details.
 *
 * You should have received a copy of the GNU Lesser General Public
 * License along with FFmpeg; if not, write to the Free Software
 * Foundation, Inc., 51 Franklin Street, Fifth Floor, Boston, MA 02110-1301 USA
 */

#include <math.h>
#include <stdint.h>
#include <stdio.h>
#include <string.h>

#include "libavutil/attributes.h"
#include "libavutil/avutil.h"
#include "libavutil/avassert.h"
#include "libavutil/bswap.h"
#include "libavutil/cpu.h"
#include "libavutil/intreadwrite.h"
#include "libavutil/mathematics.h"
#include "libavutil/pixdesc.h"
#include "config.h"
#include "rgb2rgb.h"
#include "swscale.h"
#include "swscale_internal.h"

DECLARE_ALIGNED(8, const uint8_t, ff_dither_2x2_4)[][8] = {
{  1,   3,   1,   3,   1,   3,   1,   3, },
{  2,   0,   2,   0,   2,   0,   2,   0, },
{  1,   3,   1,   3,   1,   3,   1,   3, },
};

DECLARE_ALIGNED(8, const uint8_t, ff_dither_2x2_8)[][8] = {
{  6,   2,   6,   2,   6,   2,   6,   2, },
{  0,   4,   0,   4,   0,   4,   0,   4, },
{  6,   2,   6,   2,   6,   2,   6,   2, },
};

DECLARE_ALIGNED(8, const uint8_t, ff_dither_4x4_16)[][8] = {
{  8,   4,  11,   7,   8,   4,  11,   7, },
{  2,  14,   1,  13,   2,  14,   1,  13, },
{ 10,   6,   9,   5,  10,   6,   9,   5, },
{  0,  12,   3,  15,   0,  12,   3,  15, },
{  8,   4,  11,   7,   8,   4,  11,   7, },
};

DECLARE_ALIGNED(8, const uint8_t, ff_dither_8x8_32)[][8] = {
{ 17,   9,  23,  15,  16,   8,  22,  14, },
{  5,  29,   3,  27,   4,  28,   2,  26, },
{ 21,  13,  19,  11,  20,  12,  18,  10, },
{  0,  24,   6,  30,   1,  25,   7,  31, },
{ 16,   8,  22,  14,  17,   9,  23,  15, },
{  4,  28,   2,  26,   5,  29,   3,  27, },
{ 20,  12,  18,  10,  21,  13,  19,  11, },
{  1,  25,   7,  31,   0,  24,   6,  30, },
{ 17,   9,  23,  15,  16,   8,  22,  14, },
};

DECLARE_ALIGNED(8, const uint8_t, ff_dither_8x8_73)[][8] = {
{  0,  55,  14,  68,   3,  58,  17,  72, },
{ 37,  18,  50,  32,  40,  22,  54,  35, },
{  9,  64,   5,  59,  13,  67,   8,  63, },
{ 46,  27,  41,  23,  49,  31,  44,  26, },
{  2,  57,  16,  71,   1,  56,  15,  70, },
{ 39,  21,  52,  34,  38,  19,  51,  33, },
{ 11,  66,   7,  62,  10,  65,   6,  60, },
{ 48,  30,  43,  25,  47,  29,  42,  24, },
{  0,  55,  14,  68,   3,  58,  17,  72, },
};

#if 1
DECLARE_ALIGNED(8, const uint8_t, ff_dither_8x8_220)[][8] = {
{117,  62, 158, 103, 113,  58, 155, 100, },
{ 34, 199,  21, 186,  31, 196,  17, 182, },
{144,  89, 131,  76, 141,  86, 127,  72, },
{  0, 165,  41, 206,  10, 175,  52, 217, },
{110,  55, 151,  96, 120,  65, 162, 107, },
{ 28, 193,  14, 179,  38, 203,  24, 189, },
{138,  83, 124,  69, 148,  93, 134,  79, },
{  7, 172,  48, 213,   3, 168,  45, 210, },
{117,  62, 158, 103, 113,  58, 155, 100, },
};
#elif 1
// tries to correct a gamma of 1.5
DECLARE_ALIGNED(8, const uint8_t, ff_dither_8x8_220)[][8] = {
{  0, 143,  18, 200,   2, 156,  25, 215, },
{ 78,  28, 125,  64,  89,  36, 138,  74, },
{ 10, 180,   3, 161,  16, 195,   8, 175, },
{109,  51,  93,  38, 121,  60, 105,  47, },
{  1, 152,  23, 210,   0, 147,  20, 205, },
{ 85,  33, 134,  71,  81,  30, 130,  67, },
{ 14, 190,   6, 171,  12, 185,   5, 166, },
{117,  57, 101,  44, 113,  54,  97,  41, },
{  0, 143,  18, 200,   2, 156,  25, 215, },
};
#elif 1
// tries to correct a gamma of 2.0
DECLARE_ALIGNED(8, const uint8_t, ff_dither_8x8_220)[][8] = {
{  0, 124,   8, 193,   0, 140,  12, 213, },
{ 55,  14, 104,  42,  66,  19, 119,  52, },
{  3, 168,   1, 145,   6, 187,   3, 162, },
{ 86,  31,  70,  21,  99,  39,  82,  28, },
{  0, 134,  11, 206,   0, 129,   9, 200, },
{ 62,  17, 114,  48,  58,  16, 109,  45, },
{  5, 181,   2, 157,   4, 175,   1, 151, },
{ 95,  36,  78,  26,  90,  34,  74,  24, },
{  0, 124,   8, 193,   0, 140,  12, 213, },
};
#else
// tries to correct a gamma of 2.5
DECLARE_ALIGNED(8, const uint8_t, ff_dither_8x8_220)[][8] = {
{  0, 107,   3, 187,   0, 125,   6, 212, },
{ 39,   7,  86,  28,  49,  11, 102,  36, },
{  1, 158,   0, 131,   3, 180,   1, 151, },
{ 68,  19,  52,  12,  81,  25,  64,  17, },
{  0, 119,   5, 203,   0, 113,   4, 195, },
{ 45,   9,  96,  33,  42,   8,  91,  30, },
{  2, 172,   1, 144,   2, 165,   0, 137, },
{ 77,  23,  60,  15,  72,  21,  56,  14, },
{  0, 107,   3, 187,   0, 125,   6, 212, },
};
#endif

#define output_pixel(pos, val, bias, signedness) \
    if (big_endian) { \
        AV_WB16(pos, bias + av_clip_ ## signedness ## 16(val >> shift)); \
    } else { \
        AV_WL16(pos, bias + av_clip_ ## signedness ## 16(val >> shift)); \
    }

static av_always_inline void
yuv2plane1_16_c_template(const int32_t *src, uint16_t *dest, int dstW,
                         int big_endian, int output_bits)
{
    int i;
    int shift = 3;
    av_assert0(output_bits == 16);

    for (i = 0; i < dstW; i++) {
        int val = src[i] + (1 << (shift - 1));
        output_pixel(&dest[i], val, 0, uint);
    }
}

static av_always_inline void
yuv2planeX_16_c_template(const int16_t *filter, int filterSize,
                         const int32_t **src, uint16_t *dest, int dstW,
                         int big_endian, int output_bits)
{
    int i;
    int shift = 15;
    av_assert0(output_bits == 16);

    for (i = 0; i < dstW; i++) {
        int val = 1 << (shift - 1);
        int j;

        /* range of val is [0,0x7FFFFFFF], so 31 bits, but with lanczos/spline
         * filters (or anything with negative coeffs, the range can be slightly
         * wider in both directions. To account for this overflow, we subtract
         * a constant so it always fits in the signed range (assuming a
         * reasonable filterSize), and re-add that at the end. */
        val -= 0x40000000;
        for (j = 0; j < filterSize; j++)
            val += src[j][i] * (unsigned)filter[j];

        output_pixel(&dest[i], val, 0x8000, int);
    }
}

#undef output_pixel

#define output_pixel(pos, val) \
    if (big_endian) { \
        AV_WB16(pos, av_clip_uintp2(val >> shift, output_bits)); \
    } else { \
        AV_WL16(pos, av_clip_uintp2(val >> shift, output_bits)); \
    }

static av_always_inline void
yuv2plane1_10_c_template(const int16_t *src, uint16_t *dest, int dstW,
                         int big_endian, int output_bits)
{
    int i;
    int shift = 15 - output_bits;

    for (i = 0; i < dstW; i++) {
        int val = src[i] + (1 << (shift - 1));
        output_pixel(&dest[i], val);
    }
}

static av_always_inline void
yuv2planeX_10_c_template(const int16_t *filter, int filterSize,
                         const int16_t **src, uint16_t *dest, int dstW,
                         int big_endian, int output_bits)
{
    int i;
    int shift = 11 + 16 - output_bits;

    for (i = 0; i < dstW; i++) {
        int val = 1 << (shift - 1);
        int j;

        for (j = 0; j < filterSize; j++)
            val += src[j][i] * filter[j];

        output_pixel(&dest[i], val);
    }
}

#undef output_pixel

#define yuv2NBPS(bits, BE_LE, is_be, template_size, typeX_t) \
static void yuv2plane1_ ## bits ## BE_LE ## _c(const int16_t *src, \
                              uint8_t *dest, int dstW, \
                              const uint8_t *dither, int offset)\
{ \
    yuv2plane1_ ## template_size ## _c_template((const typeX_t *) src, \
                         (uint16_t *) dest, dstW, is_be, bits); \
}\
static void yuv2planeX_ ## bits ## BE_LE ## _c(const int16_t *filter, int filterSize, \
                              const int16_t **src, uint8_t *dest, int dstW, \
                              const uint8_t *dither, int offset)\
{ \
    yuv2planeX_## template_size ## _c_template(filter, \
                         filterSize, (const typeX_t **) src, \
                         (uint16_t *) dest, dstW, is_be, bits); \
}
yuv2NBPS( 9, BE, 1, 10, int16_t)
yuv2NBPS( 9, LE, 0, 10, int16_t)
yuv2NBPS(10, BE, 1, 10, int16_t)
yuv2NBPS(10, LE, 0, 10, int16_t)
yuv2NBPS(12, BE, 1, 10, int16_t)
yuv2NBPS(12, LE, 0, 10, int16_t)
yuv2NBPS(14, BE, 1, 10, int16_t)
yuv2NBPS(14, LE, 0, 10, int16_t)
yuv2NBPS(16, BE, 1, 16, int32_t)
yuv2NBPS(16, LE, 0, 16, int32_t)

static void yuv2planeX_8_c(const int16_t *filter, int filterSize,
                           const int16_t **src, uint8_t *dest, int dstW,
                           const uint8_t *dither, int offset)
{
    int i;
    for (i=0; i<dstW; i++) {
        int val = dither[(i + offset) & 7] << 12;
        int j;
        for (j=0; j<filterSize; j++)
            val += src[j][i] * filter[j];

        dest[i]= av_clip_uint8(val>>19);
    }
}

static void yuv2plane1_8_c(const int16_t *src, uint8_t *dest, int dstW,
                           const uint8_t *dither, int offset)
{
    int i;
    for (i=0; i<dstW; i++) {
        int val = (src[i] + dither[(i + offset) & 7]) >> 7;
        dest[i]= av_clip_uint8(val);
    }
}

static void yuv2nv12cX_c(SwsContext *c, const int16_t *chrFilter, int chrFilterSize,
                        const int16_t **chrUSrc, const int16_t **chrVSrc,
                        uint8_t *dest, int chrDstW)
{
    enum AVPixelFormat dstFormat = c->dstFormat;
    const uint8_t *chrDither = c->chrDither8;
    int i;

    if (dstFormat == AV_PIX_FMT_NV12)
        for (i=0; i<chrDstW; i++) {
            int u = chrDither[i & 7] << 12;
            int v = chrDither[(i + 3) & 7] << 12;
            int j;
            for (j=0; j<chrFilterSize; j++) {
                u += chrUSrc[j][i] * chrFilter[j];
                v += chrVSrc[j][i] * chrFilter[j];
            }

            dest[2*i]= av_clip_uint8(u>>19);
            dest[2*i+1]= av_clip_uint8(v>>19);
        }
    else
        for (i=0; i<chrDstW; i++) {
            int u = chrDither[i & 7] << 12;
            int v = chrDither[(i + 3) & 7] << 12;
            int j;
            for (j=0; j<chrFilterSize; j++) {
                u += chrUSrc[j][i] * chrFilter[j];
                v += chrVSrc[j][i] * chrFilter[j];
            }

            dest[2*i]= av_clip_uint8(v>>19);
            dest[2*i+1]= av_clip_uint8(u>>19);
        }
}

#define accumulate_bit(acc, val) \
    acc <<= 1; \
    acc |= (val) >= (128 + 110)
#define output_pixel(pos, acc) \
    if (target == AV_PIX_FMT_MONOBLACK) { \
        pos = acc; \
    } else { \
        pos = ~acc; \
    }

static av_always_inline void
yuv2mono_X_c_template(SwsContext *c, const int16_t *lumFilter,
                      const int16_t **lumSrc, int lumFilterSize,
                      const int16_t *chrFilter, const int16_t **chrUSrc,
                      const int16_t **chrVSrc, int chrFilterSize,
                      const int16_t **alpSrc, uint8_t *dest, int dstW,
                      int y, enum AVPixelFormat target)
{
    const uint8_t * const d128 = ff_dither_8x8_220[y&7];
    int i;
    unsigned acc = 0;
    int err = 0;

    for (i = 0; i < dstW; i += 2) {
        int j;
        int Y1 = 1 << 18;
        int Y2 = 1 << 18;

        for (j = 0; j < lumFilterSize; j++) {
            Y1 += lumSrc[j][i]   * lumFilter[j];
            Y2 += lumSrc[j][i+1] * lumFilter[j];
        }
        Y1 >>= 19;
        Y2 >>= 19;
        if ((Y1 | Y2) & 0x100) {
            Y1 = av_clip_uint8(Y1);
            Y2 = av_clip_uint8(Y2);
        }
        if (c->dither == SWS_DITHER_ED) {
            Y1 += (7*err + 1*c->dither_error[0][i] + 5*c->dither_error[0][i+1] + 3*c->dither_error[0][i+2] + 8 - 256)>>4;
            c->dither_error[0][i] = err;
            acc = 2*acc + (Y1 >= 128);
            Y1 -= 220*(acc&1);

            err = Y2 + ((7*Y1 + 1*c->dither_error[0][i+1] + 5*c->dither_error[0][i+2] + 3*c->dither_error[0][i+3] + 8 - 256)>>4);
            c->dither_error[0][i+1] = Y1;
            acc = 2*acc + (err >= 128);
            err -= 220*(acc&1);
        } else {
            accumulate_bit(acc, Y1 + d128[(i + 0) & 7]);
            accumulate_bit(acc, Y2 + d128[(i + 1) & 7]);
        }
        if ((i & 7) == 6) {
            output_pixel(*dest++, acc);
        }
    }
    c->dither_error[0][i] = err;

    if (i & 6) {
        output_pixel(*dest, acc);
    }
}

static av_always_inline void
yuv2mono_2_c_template(SwsContext *c, const int16_t *buf[2],
                      const int16_t *ubuf[2], const int16_t *vbuf[2],
                      const int16_t *abuf[2], uint8_t *dest, int dstW,
                      int yalpha, int uvalpha, int y,
                      enum AVPixelFormat target)
{
    const int16_t *buf0  = buf[0],  *buf1  = buf[1];
    const uint8_t * const d128 = ff_dither_8x8_220[y & 7];
    int  yalpha1 = 4096 - yalpha;
    int i;

    if (c->dither == SWS_DITHER_ED) {
        int err = 0;
        int acc = 0;
        for (i = 0; i < dstW; i +=2) {
            int Y;

            Y = (buf0[i + 0] * yalpha1 + buf1[i + 0] * yalpha) >> 19;
            Y += (7*err + 1*c->dither_error[0][i] + 5*c->dither_error[0][i+1] + 3*c->dither_error[0][i+2] + 8 - 256)>>4;
            c->dither_error[0][i] = err;
            acc = 2*acc + (Y >= 128);
            Y -= 220*(acc&1);

            err = (buf0[i + 1] * yalpha1 + buf1[i + 1] * yalpha) >> 19;
            err += (7*Y + 1*c->dither_error[0][i+1] + 5*c->dither_error[0][i+2] + 3*c->dither_error[0][i+3] + 8 - 256)>>4;
            c->dither_error[0][i+1] = Y;
            acc = 2*acc + (err >= 128);
            err -= 220*(acc&1);

            if ((i & 7) == 6)
                output_pixel(*dest++, acc);
        }
        c->dither_error[0][i] = err;
    } else {
    for (i = 0; i < dstW; i += 8) {
        int Y, acc = 0;

        Y = (buf0[i + 0] * yalpha1 + buf1[i + 0] * yalpha) >> 19;
        accumulate_bit(acc, Y + d128[0]);
        Y = (buf0[i + 1] * yalpha1 + buf1[i + 1] * yalpha) >> 19;
        accumulate_bit(acc, Y + d128[1]);
        Y = (buf0[i + 2] * yalpha1 + buf1[i + 2] * yalpha) >> 19;
        accumulate_bit(acc, Y + d128[2]);
        Y = (buf0[i + 3] * yalpha1 + buf1[i + 3] * yalpha) >> 19;
        accumulate_bit(acc, Y + d128[3]);
        Y = (buf0[i + 4] * yalpha1 + buf1[i + 4] * yalpha) >> 19;
        accumulate_bit(acc, Y + d128[4]);
        Y = (buf0[i + 5] * yalpha1 + buf1[i + 5] * yalpha) >> 19;
        accumulate_bit(acc, Y + d128[5]);
        Y = (buf0[i + 6] * yalpha1 + buf1[i + 6] * yalpha) >> 19;
        accumulate_bit(acc, Y + d128[6]);
        Y = (buf0[i + 7] * yalpha1 + buf1[i + 7] * yalpha) >> 19;
        accumulate_bit(acc, Y + d128[7]);

        output_pixel(*dest++, acc);
    }
    }
}

static av_always_inline void
yuv2mono_1_c_template(SwsContext *c, const int16_t *buf0,
                      const int16_t *ubuf[2], const int16_t *vbuf[2],
                      const int16_t *abuf0, uint8_t *dest, int dstW,
                      int uvalpha, int y, enum AVPixelFormat target)
{
    const uint8_t * const d128 = ff_dither_8x8_220[y & 7];
    int i;

    if (c->dither == SWS_DITHER_ED) {
        int err = 0;
        int acc = 0;
        for (i = 0; i < dstW; i +=2) {
            int Y;

            Y = ((buf0[i + 0] + 64) >> 7);
            Y += (7*err + 1*c->dither_error[0][i] + 5*c->dither_error[0][i+1] + 3*c->dither_error[0][i+2] + 8 - 256)>>4;
            c->dither_error[0][i] = err;
            acc = 2*acc + (Y >= 128);
            Y -= 220*(acc&1);

            err = ((buf0[i + 1] + 64) >> 7);
            err += (7*Y + 1*c->dither_error[0][i+1] + 5*c->dither_error[0][i+2] + 3*c->dither_error[0][i+3] + 8 - 256)>>4;
            c->dither_error[0][i+1] = Y;
            acc = 2*acc + (err >= 128);
            err -= 220*(acc&1);

            if ((i & 7) == 6)
                output_pixel(*dest++, acc);
        }
        c->dither_error[0][i] = err;
    } else {
    for (i = 0; i < dstW; i += 8) {
        int acc = 0;
        accumulate_bit(acc, ((buf0[i + 0] + 64) >> 7) + d128[0]);
        accumulate_bit(acc, ((buf0[i + 1] + 64) >> 7) + d128[1]);
        accumulate_bit(acc, ((buf0[i + 2] + 64) >> 7) + d128[2]);
        accumulate_bit(acc, ((buf0[i + 3] + 64) >> 7) + d128[3]);
        accumulate_bit(acc, ((buf0[i + 4] + 64) >> 7) + d128[4]);
        accumulate_bit(acc, ((buf0[i + 5] + 64) >> 7) + d128[5]);
        accumulate_bit(acc, ((buf0[i + 6] + 64) >> 7) + d128[6]);
        accumulate_bit(acc, ((buf0[i + 7] + 64) >> 7) + d128[7]);

        output_pixel(*dest++, acc);
    }
    }
}

#undef output_pixel
#undef accumulate_bit

#define YUV2PACKEDWRAPPER(name, base, ext, fmt) \
static void name ## ext ## _X_c(SwsContext *c, const int16_t *lumFilter, \
                                const int16_t **lumSrc, int lumFilterSize, \
                                const int16_t *chrFilter, const int16_t **chrUSrc, \
                                const int16_t **chrVSrc, int chrFilterSize, \
                                const int16_t **alpSrc, uint8_t *dest, int dstW, \
                                int y) \
{ \
    name ## base ## _X_c_template(c, lumFilter, lumSrc, lumFilterSize, \
                                  chrFilter, chrUSrc, chrVSrc, chrFilterSize, \
                                  alpSrc, dest, dstW, y, fmt); \
} \
 \
static void name ## ext ## _2_c(SwsContext *c, const int16_t *buf[2], \
                                const int16_t *ubuf[2], const int16_t *vbuf[2], \
                                const int16_t *abuf[2], uint8_t *dest, int dstW, \
                                int yalpha, int uvalpha, int y) \
{ \
    name ## base ## _2_c_template(c, buf, ubuf, vbuf, abuf, \
                                  dest, dstW, yalpha, uvalpha, y, fmt); \
} \
 \
static void name ## ext ## _1_c(SwsContext *c, const int16_t *buf0, \
                                const int16_t *ubuf[2], const int16_t *vbuf[2], \
                                const int16_t *abuf0, uint8_t *dest, int dstW, \
                                int uvalpha, int y) \
{ \
    name ## base ## _1_c_template(c, buf0, ubuf, vbuf, \
                                  abuf0, dest, dstW, uvalpha, \
                                  y, fmt); \
}

YUV2PACKEDWRAPPER(yuv2mono,, white, AV_PIX_FMT_MONOWHITE)
YUV2PACKEDWRAPPER(yuv2mono,, black, AV_PIX_FMT_MONOBLACK)

#define output_pixels(pos, Y1, U, Y2, V) \
    if (target == AV_PIX_FMT_YUYV422) { \
        dest[pos + 0] = Y1; \
        dest[pos + 1] = U;  \
        dest[pos + 2] = Y2; \
        dest[pos + 3] = V;  \
    } else if (target == AV_PIX_FMT_YVYU422) { \
        dest[pos + 0] = Y1; \
        dest[pos + 1] = V;  \
        dest[pos + 2] = Y2; \
        dest[pos + 3] = U;  \
    } else { /* AV_PIX_FMT_UYVY422 */ \
        dest[pos + 0] = U;  \
        dest[pos + 1] = Y1; \
        dest[pos + 2] = V;  \
        dest[pos + 3] = Y2; \
    }

static av_always_inline void
yuv2422_X_c_template(SwsContext *c, const int16_t *lumFilter,
                     const int16_t **lumSrc, int lumFilterSize,
                     const int16_t *chrFilter, const int16_t **chrUSrc,
                     const int16_t **chrVSrc, int chrFilterSize,
                     const int16_t **alpSrc, uint8_t *dest, int dstW,
                     int y, enum AVPixelFormat target)
{
    int i;

    for (i = 0; i < ((dstW + 1) >> 1); i++) {
        int j;
        int Y1 = 1 << 18;
        int Y2 = 1 << 18;
        int U  = 1 << 18;
        int V  = 1 << 18;

        for (j = 0; j < lumFilterSize; j++) {
            Y1 += lumSrc[j][i * 2]     * lumFilter[j];
            Y2 += lumSrc[j][i * 2 + 1] * lumFilter[j];
        }
        for (j = 0; j < chrFilterSize; j++) {
            U += chrUSrc[j][i] * chrFilter[j];
            V += chrVSrc[j][i] * chrFilter[j];
        }
        Y1 >>= 19;
        Y2 >>= 19;
        U  >>= 19;
        V  >>= 19;
        if ((Y1 | Y2 | U | V) & 0x100) {
            Y1 = av_clip_uint8(Y1);
            Y2 = av_clip_uint8(Y2);
            U  = av_clip_uint8(U);
            V  = av_clip_uint8(V);
        }
        output_pixels(4*i, Y1, U, Y2, V);
    }
}

static av_always_inline void
yuv2422_2_c_template(SwsContext *c, const int16_t *buf[2],
                     const int16_t *ubuf[2], const int16_t *vbuf[2],
                     const int16_t *abuf[2], uint8_t *dest, int dstW,
                     int yalpha, int uvalpha, int y,
                     enum AVPixelFormat target)
{
    const int16_t *buf0  = buf[0],  *buf1  = buf[1],
                  *ubuf0 = ubuf[0], *ubuf1 = ubuf[1],
                  *vbuf0 = vbuf[0], *vbuf1 = vbuf[1];
    int  yalpha1 = 4096 - yalpha;
    int uvalpha1 = 4096 - uvalpha;
    int i;

    for (i = 0; i < ((dstW + 1) >> 1); i++) {
        int Y1 = (buf0[i * 2]     * yalpha1  + buf1[i * 2]     * yalpha)  >> 19;
        int Y2 = (buf0[i * 2 + 1] * yalpha1  + buf1[i * 2 + 1] * yalpha)  >> 19;
        int U  = (ubuf0[i]        * uvalpha1 + ubuf1[i]        * uvalpha) >> 19;
        int V  = (vbuf0[i]        * uvalpha1 + vbuf1[i]        * uvalpha) >> 19;

        if ((Y1 | Y2 | U | V) & 0x100) {
            Y1 = av_clip_uint8(Y1);
            Y2 = av_clip_uint8(Y2);
            U  = av_clip_uint8(U);
            V  = av_clip_uint8(V);
        }

        output_pixels(i * 4, Y1, U, Y2, V);
    }
}

static av_always_inline void
yuv2422_1_c_template(SwsContext *c, const int16_t *buf0,
                     const int16_t *ubuf[2], const int16_t *vbuf[2],
                     const int16_t *abuf0, uint8_t *dest, int dstW,
                     int uvalpha, int y, enum AVPixelFormat target)
{
    const int16_t *ubuf0 = ubuf[0], *vbuf0 = vbuf[0];
    int i;

    if (uvalpha < 2048) {
        for (i = 0; i < ((dstW + 1) >> 1); i++) {
            int Y1 = (buf0[i * 2    ]+64) >> 7;
            int Y2 = (buf0[i * 2 + 1]+64) >> 7;
            int U  = (ubuf0[i]       +64) >> 7;
            int V  = (vbuf0[i]       +64) >> 7;

            if ((Y1 | Y2 | U | V) & 0x100) {
                Y1 = av_clip_uint8(Y1);
                Y2 = av_clip_uint8(Y2);
                U  = av_clip_uint8(U);
                V  = av_clip_uint8(V);
            }

            Y1 = av_clip_uint8(Y1);
            Y2 = av_clip_uint8(Y2);
            U  = av_clip_uint8(U);
            V  = av_clip_uint8(V);

            output_pixels(i * 4, Y1, U, Y2, V);
        }
    } else {
        const int16_t *ubuf1 = ubuf[1], *vbuf1 = vbuf[1];
        for (i = 0; i < ((dstW + 1) >> 1); i++) {
            int Y1 = (buf0[i * 2    ]    + 64) >> 7;
            int Y2 = (buf0[i * 2 + 1]    + 64) >> 7;
            int U  = (ubuf0[i] + ubuf1[i]+128) >> 8;
            int V  = (vbuf0[i] + vbuf1[i]+128) >> 8;

            if ((Y1 | Y2 | U | V) & 0x100) {
                Y1 = av_clip_uint8(Y1);
                Y2 = av_clip_uint8(Y2);
                U  = av_clip_uint8(U);
                V  = av_clip_uint8(V);
            }

            Y1 = av_clip_uint8(Y1);
            Y2 = av_clip_uint8(Y2);
            U  = av_clip_uint8(U);
            V  = av_clip_uint8(V);

            output_pixels(i * 4, Y1, U, Y2, V);
        }
    }
}

#undef output_pixels

YUV2PACKEDWRAPPER(yuv2, 422, yuyv422, AV_PIX_FMT_YUYV422)
YUV2PACKEDWRAPPER(yuv2, 422, yvyu422, AV_PIX_FMT_YVYU422)
YUV2PACKEDWRAPPER(yuv2, 422, uyvy422, AV_PIX_FMT_UYVY422)

#define R_B ((target == AV_PIX_FMT_RGB48LE || target == AV_PIX_FMT_RGB48BE || target == AV_PIX_FMT_RGBA64LE || target == AV_PIX_FMT_RGBA64BE) ? R : B)
#define B_R ((target == AV_PIX_FMT_RGB48LE || target == AV_PIX_FMT_RGB48BE || target == AV_PIX_FMT_RGBA64LE || target == AV_PIX_FMT_RGBA64BE) ? B : R)
#define output_pixel(pos, val) \
    if (isBE(target)) { \
        AV_WB16(pos, val); \
    } else { \
        AV_WL16(pos, val); \
    }

static av_always_inline void
yuv2rgba64_X_c_template(SwsContext *c, const int16_t *lumFilter,
                       const int32_t **lumSrc, int lumFilterSize,
                       const int16_t *chrFilter, const int32_t **chrUSrc,
                       const int32_t **chrVSrc, int chrFilterSize,
                       const int32_t **alpSrc, uint16_t *dest, int dstW,
                       int y, enum AVPixelFormat target, int hasAlpha, int eightbytes)
{
    int i;
    int A1 = 0xffff<<14, A2 = 0xffff<<14;

    for (i = 0; i < ((dstW + 1) >> 1); i++) {
        int j;
        int Y1 = -0x40000000;
        int Y2 = -0x40000000;
        int U  = -128 << 23; // 19
        int V  = -128 << 23;
        int R, G, B;

        for (j = 0; j < lumFilterSize; j++) {
            Y1 += lumSrc[j][i * 2]     * (unsigned)lumFilter[j];
            Y2 += lumSrc[j][i * 2 + 1] * (unsigned)lumFilter[j];
        }
        for (j = 0; j < chrFilterSize; j++) {;
            U += chrUSrc[j][i] * (unsigned)chrFilter[j];
            V += chrVSrc[j][i] * (unsigned)chrFilter[j];
        }

        if (hasAlpha) {
            A1 = -0x40000000;
            A2 = -0x40000000;
            for (j = 0; j < lumFilterSize; j++) {
                A1 += alpSrc[j][i * 2]     * (unsigned)lumFilter[j];
                A2 += alpSrc[j][i * 2 + 1] * (unsigned)lumFilter[j];
            }
            A1 >>= 1;
            A1 += 0x20002000;
            A2 >>= 1;
            A2 += 0x20002000;
        }

        // 8bit: 12+15=27; 16-bit: 12+19=31
        Y1 >>= 14; // 10
        Y1 += 0x10000;
        Y2 >>= 14;
        Y2 += 0x10000;
        U  >>= 14;
        V  >>= 14;

        // 8bit: 27 -> 17bit, 16bit: 31 - 14 = 17bit
        Y1 -= c->yuv2rgb_y_offset;
        Y2 -= c->yuv2rgb_y_offset;
        Y1 *= c->yuv2rgb_y_coeff;
        Y2 *= c->yuv2rgb_y_coeff;
        Y1 += 1 << 13; // 21
        Y2 += 1 << 13;
        // 8bit: 17 + 13bit = 30bit, 16bit: 17 + 13bit = 30bit

        R = V * c->yuv2rgb_v2r_coeff;
        G = V * c->yuv2rgb_v2g_coeff + U * c->yuv2rgb_u2g_coeff;
        B =                            U * c->yuv2rgb_u2b_coeff;

        // 8bit: 30 - 22 = 8bit, 16bit: 30bit - 14 = 16bit
        output_pixel(&dest[0], av_clip_uintp2(R_B + Y1, 30) >> 14);
        output_pixel(&dest[1], av_clip_uintp2(  G + Y1, 30) >> 14);
        output_pixel(&dest[2], av_clip_uintp2(B_R + Y1, 30) >> 14);
        if (eightbytes) {
            output_pixel(&dest[3], av_clip_uintp2(A1      , 30) >> 14);
            output_pixel(&dest[4], av_clip_uintp2(R_B + Y2, 30) >> 14);
            output_pixel(&dest[5], av_clip_uintp2(  G + Y2, 30) >> 14);
            output_pixel(&dest[6], av_clip_uintp2(B_R + Y2, 30) >> 14);
            output_pixel(&dest[7], av_clip_uintp2(A2      , 30) >> 14);
            dest += 8;
        } else {
            output_pixel(&dest[3], av_clip_uintp2(R_B + Y2, 30) >> 14);
            output_pixel(&dest[4], av_clip_uintp2(  G + Y2, 30) >> 14);
            output_pixel(&dest[5], av_clip_uintp2(B_R + Y2, 30) >> 14);
            dest += 6;
        }
    }
}

static av_always_inline void
yuv2rgba64_2_c_template(SwsContext *c, const int32_t *buf[2],
                       const int32_t *ubuf[2], const int32_t *vbuf[2],
                       const int32_t *abuf[2], uint16_t *dest, int dstW,
                       int yalpha, int uvalpha, int y,
                       enum AVPixelFormat target, int hasAlpha, int eightbytes)
{
    const int32_t *buf0  = buf[0],  *buf1  = buf[1],
                  *ubuf0 = ubuf[0], *ubuf1 = ubuf[1],
                  *vbuf0 = vbuf[0], *vbuf1 = vbuf[1],
                  *abuf0 = hasAlpha ? abuf[0] : NULL,
                  *abuf1 = hasAlpha ? abuf[1] : NULL;
    int  yalpha1 = 4096 - yalpha;
    int uvalpha1 = 4096 - uvalpha;
    int i;
    int A1 = 0xffff<<14, A2 = 0xffff<<14;

    for (i = 0; i < ((dstW + 1) >> 1); i++) {
        int Y1 = (buf0[i * 2]     * yalpha1  + buf1[i * 2]     * yalpha) >> 14;
        int Y2 = (buf0[i * 2 + 1] * yalpha1  + buf1[i * 2 + 1] * yalpha) >> 14;
        int U  = (ubuf0[i]        * uvalpha1 + ubuf1[i]        * uvalpha + (-128 << 23)) >> 14;
        int V  = (vbuf0[i]        * uvalpha1 + vbuf1[i]        * uvalpha + (-128 << 23)) >> 14;
        int R, G, B;

        Y1 -= c->yuv2rgb_y_offset;
        Y2 -= c->yuv2rgb_y_offset;
        Y1 *= c->yuv2rgb_y_coeff;
        Y2 *= c->yuv2rgb_y_coeff;
        Y1 += 1 << 13;
        Y2 += 1 << 13;

        R = V * c->yuv2rgb_v2r_coeff;
        G = V * c->yuv2rgb_v2g_coeff + U * c->yuv2rgb_u2g_coeff;
        B =                            U * c->yuv2rgb_u2b_coeff;

        if (hasAlpha) {
            A1 = (abuf0[i * 2    ] * yalpha1 + abuf1[i * 2    ] * yalpha) >> 1;
            A2 = (abuf0[i * 2 + 1] * yalpha1 + abuf1[i * 2 + 1] * yalpha) >> 1;

            A1 += 1 << 13;
            A2 += 1 << 13;
        }

        output_pixel(&dest[0], av_clip_uintp2(R_B + Y1, 30) >> 14);
        output_pixel(&dest[1], av_clip_uintp2(  G + Y1, 30) >> 14);
        output_pixel(&dest[2], av_clip_uintp2(B_R + Y1, 30) >> 14);
        if (eightbytes) {
            output_pixel(&dest[3], av_clip_uintp2(A1      , 30) >> 14);
            output_pixel(&dest[4], av_clip_uintp2(R_B + Y2, 30) >> 14);
            output_pixel(&dest[5], av_clip_uintp2(  G + Y2, 30) >> 14);
            output_pixel(&dest[6], av_clip_uintp2(B_R + Y2, 30) >> 14);
            output_pixel(&dest[7], av_clip_uintp2(A2      , 30) >> 14);
            dest += 8;
        } else {
            output_pixel(&dest[3], av_clip_uintp2(R_B + Y2, 30) >> 14);
            output_pixel(&dest[4], av_clip_uintp2(  G + Y2, 30) >> 14);
            output_pixel(&dest[5], av_clip_uintp2(B_R + Y2, 30) >> 14);
            dest += 6;
        }
    }
}

static av_always_inline void
yuv2rgba64_1_c_template(SwsContext *c, const int32_t *buf0,
                       const int32_t *ubuf[2], const int32_t *vbuf[2],
                       const int32_t *abuf0, uint16_t *dest, int dstW,
                       int uvalpha, int y, enum AVPixelFormat target, int hasAlpha, int eightbytes)
{
    const int32_t *ubuf0 = ubuf[0], *vbuf0 = vbuf[0];
    int i;
    int A1 = 0xffff<<14, A2= 0xffff<<14;

    if (uvalpha < 2048) {
        for (i = 0; i < ((dstW + 1) >> 1); i++) {
            int Y1 = (buf0[i * 2]    ) >> 2;
            int Y2 = (buf0[i * 2 + 1]) >> 2;
            int U  = (ubuf0[i] + (-128 << 11)) >> 2;
            int V  = (vbuf0[i] + (-128 << 11)) >> 2;
            int R, G, B;

            Y1 -= c->yuv2rgb_y_offset;
            Y2 -= c->yuv2rgb_y_offset;
            Y1 *= c->yuv2rgb_y_coeff;
            Y2 *= c->yuv2rgb_y_coeff;
            Y1 += 1 << 13;
            Y2 += 1 << 13;

            if (hasAlpha) {
                A1 = abuf0[i * 2    ] << 11;
                A2 = abuf0[i * 2 + 1] << 11;

                A1 += 1 << 13;
                A2 += 1 << 13;
            }

            R = V * c->yuv2rgb_v2r_coeff;
            G = V * c->yuv2rgb_v2g_coeff + U * c->yuv2rgb_u2g_coeff;
            B =                            U * c->yuv2rgb_u2b_coeff;

            output_pixel(&dest[0], av_clip_uintp2(R_B + Y1, 30) >> 14);
            output_pixel(&dest[1], av_clip_uintp2(  G + Y1, 30) >> 14);
            output_pixel(&dest[2], av_clip_uintp2(B_R + Y1, 30) >> 14);
            if (eightbytes) {
                output_pixel(&dest[3], av_clip_uintp2(A1      , 30) >> 14);
                output_pixel(&dest[4], av_clip_uintp2(R_B + Y2, 30) >> 14);
                output_pixel(&dest[5], av_clip_uintp2(  G + Y2, 30) >> 14);
                output_pixel(&dest[6], av_clip_uintp2(B_R + Y2, 30) >> 14);
                output_pixel(&dest[7], av_clip_uintp2(A2      , 30) >> 14);
                dest += 8;
            } else {
                output_pixel(&dest[3], av_clip_uintp2(R_B + Y2, 30) >> 14);
                output_pixel(&dest[4], av_clip_uintp2(  G + Y2, 30) >> 14);
                output_pixel(&dest[5], av_clip_uintp2(B_R + Y2, 30) >> 14);
                dest += 6;
            }
        }
    } else {
        const int32_t *ubuf1 = ubuf[1], *vbuf1 = vbuf[1];
        int A1 = 0xffff<<14, A2 = 0xffff<<14;
        for (i = 0; i < ((dstW + 1) >> 1); i++) {
            int Y1 = (buf0[i * 2]    ) >> 2;
            int Y2 = (buf0[i * 2 + 1]) >> 2;
            int U  = (ubuf0[i] + ubuf1[i] + (-128 << 12)) >> 3;
            int V  = (vbuf0[i] + vbuf1[i] + (-128 << 12)) >> 3;
            int R, G, B;

            Y1 -= c->yuv2rgb_y_offset;
            Y2 -= c->yuv2rgb_y_offset;
            Y1 *= c->yuv2rgb_y_coeff;
            Y2 *= c->yuv2rgb_y_coeff;
            Y1 += 1 << 13;
            Y2 += 1 << 13;

            if (hasAlpha) {
                A1 = abuf0[i * 2    ] << 11;
                A2 = abuf0[i * 2 + 1] << 11;

                A1 += 1 << 13;
                A2 += 1 << 13;
            }

            R = V * c->yuv2rgb_v2r_coeff;
            G = V * c->yuv2rgb_v2g_coeff + U * c->yuv2rgb_u2g_coeff;
            B =                            U * c->yuv2rgb_u2b_coeff;

            output_pixel(&dest[0], av_clip_uintp2(R_B + Y1, 30) >> 14);
            output_pixel(&dest[1], av_clip_uintp2(  G + Y1, 30) >> 14);
            output_pixel(&dest[2], av_clip_uintp2(B_R + Y1, 30) >> 14);
            if (eightbytes) {
                output_pixel(&dest[3], av_clip_uintp2(A1      , 30) >> 14);
                output_pixel(&dest[4], av_clip_uintp2(R_B + Y2, 30) >> 14);
                output_pixel(&dest[5], av_clip_uintp2(  G + Y2, 30) >> 14);
                output_pixel(&dest[6], av_clip_uintp2(B_R + Y2, 30) >> 14);
                output_pixel(&dest[7], av_clip_uintp2(A2      , 30) >> 14);
                dest += 8;
            } else {
                output_pixel(&dest[3], av_clip_uintp2(R_B + Y2, 30) >> 14);
                output_pixel(&dest[4], av_clip_uintp2(  G + Y2, 30) >> 14);
                output_pixel(&dest[5], av_clip_uintp2(B_R + Y2, 30) >> 14);
                dest += 6;
            }
        }
    }
}

static av_always_inline void
yuv2rgba64_full_X_c_template(SwsContext *c, const int16_t *lumFilter,
                       const int32_t **lumSrc, int lumFilterSize,
                       const int16_t *chrFilter, const int32_t **chrUSrc,
                       const int32_t **chrVSrc, int chrFilterSize,
                       const int32_t **alpSrc, uint16_t *dest, int dstW,
                       int y, enum AVPixelFormat target, int hasAlpha, int eightbytes)
{
    int i;
    int A = 0xffff<<14;

    for (i = 0; i < dstW; i++) {
        int j;
        int Y  = -0x40000000;
        int U  = -128 << 23; // 19
        int V  = -128 << 23;
        int R, G, B;

        for (j = 0; j < lumFilterSize; j++) {
            Y += lumSrc[j][i]  * (unsigned)lumFilter[j];
        }
        for (j = 0; j < chrFilterSize; j++) {;
            U += chrUSrc[j][i] * (unsigned)chrFilter[j];
            V += chrVSrc[j][i] * (unsigned)chrFilter[j];
        }

        if (hasAlpha) {
            A = -0x40000000;
            for (j = 0; j < lumFilterSize; j++) {
                A += alpSrc[j][i] * (unsigned)lumFilter[j];
            }
            A >>= 1;
            A += 0x20002000;
        }

        // 8bit: 12+15=27; 16-bit: 12+19=31
        Y  >>= 14; // 10
        Y += 0x10000;
        U  >>= 14;
        V  >>= 14;

        // 8bit: 27 -> 17bit, 16bit: 31 - 14 = 17bit
        Y -= c->yuv2rgb_y_offset;
        Y *= c->yuv2rgb_y_coeff;
        Y += 1 << 13; // 21
        // 8bit: 17 + 13bit = 30bit, 16bit: 17 + 13bit = 30bit

        R = V * c->yuv2rgb_v2r_coeff;
        G = V * c->yuv2rgb_v2g_coeff + U * c->yuv2rgb_u2g_coeff;
        B =                            U * c->yuv2rgb_u2b_coeff;

        // 8bit: 30 - 22 = 8bit, 16bit: 30bit - 14 = 16bit
        output_pixel(&dest[0], av_clip_uintp2(R_B + Y, 30) >> 14);
        output_pixel(&dest[1], av_clip_uintp2(  G + Y, 30) >> 14);
        output_pixel(&dest[2], av_clip_uintp2(B_R + Y, 30) >> 14);
        if (eightbytes) {
            output_pixel(&dest[3], av_clip_uintp2(A, 30) >> 14);
            dest += 4;
        } else {
            dest += 3;
        }
    }
}

static av_always_inline void
yuv2rgba64_full_2_c_template(SwsContext *c, const int32_t *buf[2],
                       const int32_t *ubuf[2], const int32_t *vbuf[2],
                       const int32_t *abuf[2], uint16_t *dest, int dstW,
                       int yalpha, int uvalpha, int y,
                       enum AVPixelFormat target, int hasAlpha, int eightbytes)
{
    const int32_t *buf0  = buf[0],  *buf1  = buf[1],
                  *ubuf0 = ubuf[0], *ubuf1 = ubuf[1],
                  *vbuf0 = vbuf[0], *vbuf1 = vbuf[1],
                  *abuf0 = hasAlpha ? abuf[0] : NULL,
                  *abuf1 = hasAlpha ? abuf[1] : NULL;
    int  yalpha1 = 4096 - yalpha;
    int uvalpha1 = 4096 - uvalpha;
    int i;
    int A = 0xffff<<14;

    for (i = 0; i < dstW; i++) {
        int Y  = (buf0[i]     * yalpha1  + buf1[i]     * yalpha) >> 14;
        int U  = (ubuf0[i]   * uvalpha1 + ubuf1[i]     * uvalpha + (-128 << 23)) >> 14;
        int V  = (vbuf0[i]   * uvalpha1 + vbuf1[i]     * uvalpha + (-128 << 23)) >> 14;
        int R, G, B;

        Y -= c->yuv2rgb_y_offset;
        Y *= c->yuv2rgb_y_coeff;
        Y += 1 << 13;

        R = V * c->yuv2rgb_v2r_coeff;
        G = V * c->yuv2rgb_v2g_coeff + U * c->yuv2rgb_u2g_coeff;
        B =                            U * c->yuv2rgb_u2b_coeff;

        if (hasAlpha) {
            A = (abuf0[i] * yalpha1 + abuf1[i] * yalpha) >> 1;

            A += 1 << 13;
        }

        output_pixel(&dest[0], av_clip_uintp2(R_B + Y, 30) >> 14);
        output_pixel(&dest[1], av_clip_uintp2(  G + Y, 30) >> 14);
        output_pixel(&dest[2], av_clip_uintp2(B_R + Y, 30) >> 14);
        if (eightbytes) {
            output_pixel(&dest[3], av_clip_uintp2(A, 30) >> 14);
            dest += 4;
        } else {
            dest += 3;
        }
    }
}

static av_always_inline void
yuv2rgba64_full_1_c_template(SwsContext *c, const int32_t *buf0,
                       const int32_t *ubuf[2], const int32_t *vbuf[2],
                       const int32_t *abuf0, uint16_t *dest, int dstW,
                       int uvalpha, int y, enum AVPixelFormat target, int hasAlpha, int eightbytes)
{
    const int32_t *ubuf0 = ubuf[0], *vbuf0 = vbuf[0];
    int i;
    int A = 0xffff<<14;

    if (uvalpha < 2048) {
        for (i = 0; i < dstW; i++) {
            int Y  = (buf0[i]) >> 2;
            int U  = (ubuf0[i] + (-128 << 11)) >> 2;
            int V  = (vbuf0[i] + (-128 << 11)) >> 2;
            int R, G, B;

            Y -= c->yuv2rgb_y_offset;
            Y *= c->yuv2rgb_y_coeff;
            Y += 1 << 13;

            if (hasAlpha) {
                A = abuf0[i] << 11;

                A += 1 << 13;
            }

            R = V * c->yuv2rgb_v2r_coeff;
            G = V * c->yuv2rgb_v2g_coeff + U * c->yuv2rgb_u2g_coeff;
            B =                            U * c->yuv2rgb_u2b_coeff;

            output_pixel(&dest[0], av_clip_uintp2(R_B + Y, 30) >> 14);
            output_pixel(&dest[1], av_clip_uintp2(  G + Y, 30) >> 14);
            output_pixel(&dest[2], av_clip_uintp2(B_R + Y, 30) >> 14);
            if (eightbytes) {
                output_pixel(&dest[3], av_clip_uintp2(A, 30) >> 14);
                dest += 4;
            } else {
                dest += 3;
            }
        }
    } else {
        const int32_t *ubuf1 = ubuf[1], *vbuf1 = vbuf[1];
        int A = 0xffff<<14;
        for (i = 0; i < dstW; i++) {
            int Y  = (buf0[i]    ) >> 2;
            int U  = (ubuf0[i] + ubuf1[i] + (-128 << 12)) >> 3;
            int V  = (vbuf0[i] + vbuf1[i] + (-128 << 12)) >> 3;
            int R, G, B;

            Y -= c->yuv2rgb_y_offset;
            Y *= c->yuv2rgb_y_coeff;
            Y += 1 << 13;

            if (hasAlpha) {
                A = abuf0[i] << 11;

                A += 1 << 13;
            }

            R = V * c->yuv2rgb_v2r_coeff;
            G = V * c->yuv2rgb_v2g_coeff + U * c->yuv2rgb_u2g_coeff;
            B =                            U * c->yuv2rgb_u2b_coeff;

            output_pixel(&dest[0], av_clip_uintp2(R_B + Y, 30) >> 14);
            output_pixel(&dest[1], av_clip_uintp2(  G + Y, 30) >> 14);
            output_pixel(&dest[2], av_clip_uintp2(B_R + Y, 30) >> 14);
            if (eightbytes) {
                output_pixel(&dest[3], av_clip_uintp2(A, 30) >> 14);
                dest += 4;
            } else {
                dest += 3;
            }
        }
    }
}

#undef output_pixel
#undef r_b
#undef b_r

#define YUV2PACKED16WRAPPER(name, base, ext, fmt, hasAlpha, eightbytes) \
static void name ## ext ## _X_c(SwsContext *c, const int16_t *lumFilter, \
                        const int16_t **_lumSrc, int lumFilterSize, \
                        const int16_t *chrFilter, const int16_t **_chrUSrc, \
                        const int16_t **_chrVSrc, int chrFilterSize, \
                        const int16_t **_alpSrc, uint8_t *_dest, int dstW, \
                        int y) \
{ \
    const int32_t **lumSrc  = (const int32_t **) _lumSrc, \
                  **chrUSrc = (const int32_t **) _chrUSrc, \
                  **chrVSrc = (const int32_t **) _chrVSrc, \
                  **alpSrc  = (const int32_t **) _alpSrc; \
    uint16_t *dest = (uint16_t *) _dest; \
    name ## base ## _X_c_template(c, lumFilter, lumSrc, lumFilterSize, \
                          chrFilter, chrUSrc, chrVSrc, chrFilterSize, \
                          alpSrc, dest, dstW, y, fmt, hasAlpha, eightbytes); \
} \
 \
static void name ## ext ## _2_c(SwsContext *c, const int16_t *_buf[2], \
                        const int16_t *_ubuf[2], const int16_t *_vbuf[2], \
                        const int16_t *_abuf[2], uint8_t *_dest, int dstW, \
                        int yalpha, int uvalpha, int y) \
{ \
    const int32_t **buf  = (const int32_t **) _buf, \
                  **ubuf = (const int32_t **) _ubuf, \
                  **vbuf = (const int32_t **) _vbuf, \
                  **abuf = (const int32_t **) _abuf; \
    uint16_t *dest = (uint16_t *) _dest; \
    name ## base ## _2_c_template(c, buf, ubuf, vbuf, abuf, \
                          dest, dstW, yalpha, uvalpha, y, fmt, hasAlpha, eightbytes); \
} \
 \
static void name ## ext ## _1_c(SwsContext *c, const int16_t *_buf0, \
                        const int16_t *_ubuf[2], const int16_t *_vbuf[2], \
                        const int16_t *_abuf0, uint8_t *_dest, int dstW, \
                        int uvalpha, int y) \
{ \
    const int32_t *buf0  = (const int32_t *)  _buf0, \
                 **ubuf  = (const int32_t **) _ubuf, \
                 **vbuf  = (const int32_t **) _vbuf, \
                  *abuf0 = (const int32_t *)  _abuf0; \
    uint16_t *dest = (uint16_t *) _dest; \
    name ## base ## _1_c_template(c, buf0, ubuf, vbuf, abuf0, dest, \
                                  dstW, uvalpha, y, fmt, hasAlpha, eightbytes); \
}

YUV2PACKED16WRAPPER(yuv2, rgba64, rgb48be, AV_PIX_FMT_RGB48BE, 0, 0)
YUV2PACKED16WRAPPER(yuv2, rgba64, rgb48le, AV_PIX_FMT_RGB48LE, 0, 0)
YUV2PACKED16WRAPPER(yuv2, rgba64, bgr48be, AV_PIX_FMT_BGR48BE, 0, 0)
YUV2PACKED16WRAPPER(yuv2, rgba64, bgr48le, AV_PIX_FMT_BGR48LE, 0, 0)
YUV2PACKED16WRAPPER(yuv2, rgba64, rgba64be, AV_PIX_FMT_RGBA64BE, 1, 1)
YUV2PACKED16WRAPPER(yuv2, rgba64, rgba64le, AV_PIX_FMT_RGBA64LE, 1, 1)
YUV2PACKED16WRAPPER(yuv2, rgba64, rgbx64be, AV_PIX_FMT_RGBA64BE, 0, 1)
YUV2PACKED16WRAPPER(yuv2, rgba64, rgbx64le, AV_PIX_FMT_RGBA64LE, 0, 1)
YUV2PACKED16WRAPPER(yuv2, rgba64, bgra64be, AV_PIX_FMT_BGRA64BE, 1, 1)
YUV2PACKED16WRAPPER(yuv2, rgba64, bgra64le, AV_PIX_FMT_BGRA64LE, 1, 1)
YUV2PACKED16WRAPPER(yuv2, rgba64, bgrx64be, AV_PIX_FMT_BGRA64BE, 0, 1)
YUV2PACKED16WRAPPER(yuv2, rgba64, bgrx64le, AV_PIX_FMT_BGRA64LE, 0, 1)

YUV2PACKED16WRAPPER(yuv2, rgba64_full, rgb48be_full, AV_PIX_FMT_RGB48BE, 0, 0)
YUV2PACKED16WRAPPER(yuv2, rgba64_full, rgb48le_full, AV_PIX_FMT_RGB48LE, 0, 0)
YUV2PACKED16WRAPPER(yuv2, rgba64_full, bgr48be_full, AV_PIX_FMT_BGR48BE, 0, 0)
YUV2PACKED16WRAPPER(yuv2, rgba64_full, bgr48le_full, AV_PIX_FMT_BGR48LE, 0, 0)
YUV2PACKED16WRAPPER(yuv2, rgba64_full, rgba64be_full, AV_PIX_FMT_RGBA64BE, 1, 1)
YUV2PACKED16WRAPPER(yuv2, rgba64_full, rgba64le_full, AV_PIX_FMT_RGBA64LE, 1, 1)
YUV2PACKED16WRAPPER(yuv2, rgba64_full, rgbx64be_full, AV_PIX_FMT_RGBA64BE, 0, 1)
YUV2PACKED16WRAPPER(yuv2, rgba64_full, rgbx64le_full, AV_PIX_FMT_RGBA64LE, 0, 1)
YUV2PACKED16WRAPPER(yuv2, rgba64_full, bgra64be_full, AV_PIX_FMT_BGRA64BE, 1, 1)
YUV2PACKED16WRAPPER(yuv2, rgba64_full, bgra64le_full, AV_PIX_FMT_BGRA64LE, 1, 1)
YUV2PACKED16WRAPPER(yuv2, rgba64_full, bgrx64be_full, AV_PIX_FMT_BGRA64BE, 0, 1)
YUV2PACKED16WRAPPER(yuv2, rgba64_full, bgrx64le_full, AV_PIX_FMT_BGRA64LE, 0, 1)

/*
 * Write out 2 RGB pixels in the target pixel format. This function takes a
 * R/G/B LUT as generated by ff_yuv2rgb_c_init_tables(), which takes care of
 * things like endianness conversion and shifting. The caller takes care of
 * setting the correct offset in these tables from the chroma (U/V) values.
 * This function then uses the luminance (Y1/Y2) values to write out the
 * correct RGB values into the destination buffer.
 */
static av_always_inline void
yuv2rgb_write(uint8_t *_dest, int i, int Y1, int Y2,
              unsigned A1, unsigned A2,
              const void *_r, const void *_g, const void *_b, int y,
              enum AVPixelFormat target, int hasAlpha)
{
    if (target == AV_PIX_FMT_ARGB || target == AV_PIX_FMT_RGBA ||
        target == AV_PIX_FMT_ABGR || target == AV_PIX_FMT_BGRA) {
        uint32_t *dest = (uint32_t *) _dest;
        const uint32_t *r = (const uint32_t *) _r;
        const uint32_t *g = (const uint32_t *) _g;
        const uint32_t *b = (const uint32_t *) _b;

#if CONFIG_SMALL
        int sh = hasAlpha ? ((target == AV_PIX_FMT_RGB32_1 || target == AV_PIX_FMT_BGR32_1) ? 0 : 24) : 0;

        dest[i * 2 + 0] = r[Y1] + g[Y1] + b[Y1] + (hasAlpha ? A1 << sh : 0);
        dest[i * 2 + 1] = r[Y2] + g[Y2] + b[Y2] + (hasAlpha ? A2 << sh : 0);
#else
        if (hasAlpha) {
            int sh = (target == AV_PIX_FMT_RGB32_1 || target == AV_PIX_FMT_BGR32_1) ? 0 : 24;

            av_assert2((((r[Y1] + g[Y1] + b[Y1]) >> sh) & 0xFF) == 0);
            dest[i * 2 + 0] = r[Y1] + g[Y1] + b[Y1] + (A1 << sh);
            dest[i * 2 + 1] = r[Y2] + g[Y2] + b[Y2] + (A2 << sh);
        } else {
#if defined(ASSERT_LEVEL) && ASSERT_LEVEL > 1
            int sh = (target == AV_PIX_FMT_RGB32_1 || target == AV_PIX_FMT_BGR32_1) ? 0 : 24;

            av_assert2((((r[Y1] + g[Y1] + b[Y1]) >> sh) & 0xFF) == 0xFF);
#endif
            dest[i * 2 + 0] = r[Y1] + g[Y1] + b[Y1];
            dest[i * 2 + 1] = r[Y2] + g[Y2] + b[Y2];
        }
#endif
    } else if (target == AV_PIX_FMT_RGB24 || target == AV_PIX_FMT_BGR24) {
        uint8_t *dest = (uint8_t *) _dest;
        const uint8_t *r = (const uint8_t *) _r;
        const uint8_t *g = (const uint8_t *) _g;
        const uint8_t *b = (const uint8_t *) _b;

#define r_b ((target == AV_PIX_FMT_RGB24) ? r : b)
#define b_r ((target == AV_PIX_FMT_RGB24) ? b : r)

        dest[i * 6 + 0] = r_b[Y1];
        dest[i * 6 + 1] =   g[Y1];
        dest[i * 6 + 2] = b_r[Y1];
        dest[i * 6 + 3] = r_b[Y2];
        dest[i * 6 + 4] =   g[Y2];
        dest[i * 6 + 5] = b_r[Y2];
#undef r_b
#undef b_r
    } else if (target == AV_PIX_FMT_RGB565 || target == AV_PIX_FMT_BGR565 ||
               target == AV_PIX_FMT_RGB555 || target == AV_PIX_FMT_BGR555 ||
               target == AV_PIX_FMT_RGB444 || target == AV_PIX_FMT_BGR444) {
        uint16_t *dest = (uint16_t *) _dest;
        const uint16_t *r = (const uint16_t *) _r;
        const uint16_t *g = (const uint16_t *) _g;
        const uint16_t *b = (const uint16_t *) _b;
        int dr1, dg1, db1, dr2, dg2, db2;

        if (target == AV_PIX_FMT_RGB565 || target == AV_PIX_FMT_BGR565) {
            dr1 = ff_dither_2x2_8[ y & 1     ][0];
            dg1 = ff_dither_2x2_4[ y & 1     ][0];
            db1 = ff_dither_2x2_8[(y & 1) ^ 1][0];
            dr2 = ff_dither_2x2_8[ y & 1     ][1];
            dg2 = ff_dither_2x2_4[ y & 1     ][1];
            db2 = ff_dither_2x2_8[(y & 1) ^ 1][1];
        } else if (target == AV_PIX_FMT_RGB555 || target == AV_PIX_FMT_BGR555) {
            dr1 = ff_dither_2x2_8[ y & 1     ][0];
            dg1 = ff_dither_2x2_8[ y & 1     ][1];
            db1 = ff_dither_2x2_8[(y & 1) ^ 1][0];
            dr2 = ff_dither_2x2_8[ y & 1     ][1];
            dg2 = ff_dither_2x2_8[ y & 1     ][0];
            db2 = ff_dither_2x2_8[(y & 1) ^ 1][1];
        } else {
            dr1 = ff_dither_4x4_16[ y & 3     ][0];
            dg1 = ff_dither_4x4_16[ y & 3     ][1];
            db1 = ff_dither_4x4_16[(y & 3) ^ 3][0];
            dr2 = ff_dither_4x4_16[ y & 3     ][1];
            dg2 = ff_dither_4x4_16[ y & 3     ][0];
            db2 = ff_dither_4x4_16[(y & 3) ^ 3][1];
        }

        dest[i * 2 + 0] = r[Y1 + dr1] + g[Y1 + dg1] + b[Y1 + db1];
        dest[i * 2 + 1] = r[Y2 + dr2] + g[Y2 + dg2] + b[Y2 + db2];
    } else /* 8/4-bit */ {
        uint8_t *dest = (uint8_t *) _dest;
        const uint8_t *r = (const uint8_t *) _r;
        const uint8_t *g = (const uint8_t *) _g;
        const uint8_t *b = (const uint8_t *) _b;
        int dr1, dg1, db1, dr2, dg2, db2;

        if (target == AV_PIX_FMT_RGB8 || target == AV_PIX_FMT_BGR8) {
            const uint8_t * const d64 = ff_dither_8x8_73[y & 7];
            const uint8_t * const d32 = ff_dither_8x8_32[y & 7];
            dr1 = dg1 = d32[(i * 2 + 0) & 7];
            db1 =       d64[(i * 2 + 0) & 7];
            dr2 = dg2 = d32[(i * 2 + 1) & 7];
            db2 =       d64[(i * 2 + 1) & 7];
        } else {
            const uint8_t * const d64  = ff_dither_8x8_73 [y & 7];
            const uint8_t * const d128 = ff_dither_8x8_220[y & 7];
            dr1 = db1 = d128[(i * 2 + 0) & 7];
            dg1 =        d64[(i * 2 + 0) & 7];
            dr2 = db2 = d128[(i * 2 + 1) & 7];
            dg2 =        d64[(i * 2 + 1) & 7];
        }

        if (target == AV_PIX_FMT_RGB4 || target == AV_PIX_FMT_BGR4) {
            dest[i] = r[Y1 + dr1] + g[Y1 + dg1] + b[Y1 + db1] +
                    ((r[Y2 + dr2] + g[Y2 + dg2] + b[Y2 + db2]) << 4);
        } else {
            dest[i * 2 + 0] = r[Y1 + dr1] + g[Y1 + dg1] + b[Y1 + db1];
            dest[i * 2 + 1] = r[Y2 + dr2] + g[Y2 + dg2] + b[Y2 + db2];
        }
    }
}

static av_always_inline void
yuv2rgb_X_c_template(SwsContext *c, const int16_t *lumFilter,
                     const int16_t **lumSrc, int lumFilterSize,
                     const int16_t *chrFilter, const int16_t **chrUSrc,
                     const int16_t **chrVSrc, int chrFilterSize,
                     const int16_t **alpSrc, uint8_t *dest, int dstW,
                     int y, enum AVPixelFormat target, int hasAlpha)
{
    int i;

    for (i = 0; i < ((dstW + 1) >> 1); i++) {
        int j, A1, A2;
        int Y1 = 1 << 18;
        int Y2 = 1 << 18;
        int U  = 1 << 18;
        int V  = 1 << 18;
        const void *r, *g, *b;

        for (j = 0; j < lumFilterSize; j++) {
            Y1 += lumSrc[j][i * 2]     * lumFilter[j];
            Y2 += lumSrc[j][i * 2 + 1] * lumFilter[j];
        }
        for (j = 0; j < chrFilterSize; j++) {
            U += chrUSrc[j][i] * chrFilter[j];
            V += chrVSrc[j][i] * chrFilter[j];
        }
        Y1 >>= 19;
        Y2 >>= 19;
        U  >>= 19;
        V  >>= 19;
        if (hasAlpha) {
            A1 = 1 << 18;
            A2 = 1 << 18;
            for (j = 0; j < lumFilterSize; j++) {
                A1 += alpSrc[j][i * 2    ] * lumFilter[j];
                A2 += alpSrc[j][i * 2 + 1] * lumFilter[j];
            }
            A1 >>= 19;
            A2 >>= 19;
            if ((A1 | A2) & 0x100) {
                A1 = av_clip_uint8(A1);
                A2 = av_clip_uint8(A2);
            }
        }

        r =  c->table_rV[V + YUVRGB_TABLE_HEADROOM];
        g = (c->table_gU[U + YUVRGB_TABLE_HEADROOM] + c->table_gV[V + YUVRGB_TABLE_HEADROOM]);
        b =  c->table_bU[U + YUVRGB_TABLE_HEADROOM];

        yuv2rgb_write(dest, i, Y1, Y2, hasAlpha ? A1 : 0, hasAlpha ? A2 : 0,
                      r, g, b, y, target, hasAlpha);
    }
}

static av_always_inline void
yuv2rgb_2_c_template(SwsContext *c, const int16_t *buf[2],
                     const int16_t *ubuf[2], const int16_t *vbuf[2],
                     const int16_t *abuf[2], uint8_t *dest, int dstW,
                     int yalpha, int uvalpha, int y,
                     enum AVPixelFormat target, int hasAlpha)
{
    const int16_t *buf0  = buf[0],  *buf1  = buf[1],
                  *ubuf0 = ubuf[0], *ubuf1 = ubuf[1],
                  *vbuf0 = vbuf[0], *vbuf1 = vbuf[1],
                  *abuf0 = hasAlpha ? abuf[0] : NULL,
                  *abuf1 = hasAlpha ? abuf[1] : NULL;
    int  yalpha1 = 4096 - yalpha;
    int uvalpha1 = 4096 - uvalpha;
    int i;

    for (i = 0; i < ((dstW + 1) >> 1); i++) {
        int Y1 = (buf0[i * 2]     * yalpha1  + buf1[i * 2]     * yalpha)  >> 19;
        int Y2 = (buf0[i * 2 + 1] * yalpha1  + buf1[i * 2 + 1] * yalpha)  >> 19;
        int U  = (ubuf0[i]        * uvalpha1 + ubuf1[i]        * uvalpha) >> 19;
        int V  = (vbuf0[i]        * uvalpha1 + vbuf1[i]        * uvalpha) >> 19;
        int A1, A2;
        const void *r =  c->table_rV[V + YUVRGB_TABLE_HEADROOM],
                   *g = (c->table_gU[U + YUVRGB_TABLE_HEADROOM] + c->table_gV[V + YUVRGB_TABLE_HEADROOM]),
                   *b =  c->table_bU[U + YUVRGB_TABLE_HEADROOM];

        if (hasAlpha) {
            A1 = (abuf0[i * 2    ] * yalpha1 + abuf1[i * 2    ] * yalpha) >> 19;
            A2 = (abuf0[i * 2 + 1] * yalpha1 + abuf1[i * 2 + 1] * yalpha) >> 19;
            A1 = av_clip_uint8(A1);
            A2 = av_clip_uint8(A2);
        }

        yuv2rgb_write(dest, i, Y1, Y2, hasAlpha ? A1 : 0, hasAlpha ? A2 : 0,
                      r, g, b, y, target, hasAlpha);
    }
}

static av_always_inline void
yuv2rgb_1_c_template(SwsContext *c, const int16_t *buf0,
                     const int16_t *ubuf[2], const int16_t *vbuf[2],
                     const int16_t *abuf0, uint8_t *dest, int dstW,
                     int uvalpha, int y, enum AVPixelFormat target,
                     int hasAlpha)
{
    const int16_t *ubuf0 = ubuf[0], *vbuf0 = vbuf[0];
    int i;

    if (uvalpha < 2048) {
        for (i = 0; i < ((dstW + 1) >> 1); i++) {
            int Y1 = (buf0[i * 2    ] + 64) >> 7;
            int Y2 = (buf0[i * 2 + 1] + 64) >> 7;
            int U  = (ubuf0[i]        + 64) >> 7;
            int V  = (vbuf0[i]        + 64) >> 7;
            int A1, A2;
            const void *r =  c->table_rV[V + YUVRGB_TABLE_HEADROOM],
                       *g = (c->table_gU[U + YUVRGB_TABLE_HEADROOM] + c->table_gV[V + YUVRGB_TABLE_HEADROOM]),
                       *b =  c->table_bU[U + YUVRGB_TABLE_HEADROOM];

            if (hasAlpha) {
                A1 = abuf0[i * 2    ] * 255 + 16384 >> 15;
                A2 = abuf0[i * 2 + 1] * 255 + 16384 >> 15;
                A1 = av_clip_uint8(A1);
                A2 = av_clip_uint8(A2);
            }

            yuv2rgb_write(dest, i, Y1, Y2, hasAlpha ? A1 : 0, hasAlpha ? A2 : 0,
                          r, g, b, y, target, hasAlpha);
        }
    } else {
        const int16_t *ubuf1 = ubuf[1], *vbuf1 = vbuf[1];
        for (i = 0; i < ((dstW + 1) >> 1); i++) {
            int Y1 = (buf0[i * 2    ]     +  64) >> 7;
            int Y2 = (buf0[i * 2 + 1]     +  64) >> 7;
            int U  = (ubuf0[i] + ubuf1[i] + 128) >> 8;
            int V  = (vbuf0[i] + vbuf1[i] + 128) >> 8;
            int A1, A2;
            const void *r =  c->table_rV[V + YUVRGB_TABLE_HEADROOM],
                       *g = (c->table_gU[U + YUVRGB_TABLE_HEADROOM] + c->table_gV[V + YUVRGB_TABLE_HEADROOM]),
                       *b =  c->table_bU[U + YUVRGB_TABLE_HEADROOM];

            if (hasAlpha) {
                A1 = (abuf0[i * 2    ] + 64) >> 7;
                A2 = (abuf0[i * 2 + 1] + 64) >> 7;
                A1 = av_clip_uint8(A1);
                A2 = av_clip_uint8(A2);
            }

            yuv2rgb_write(dest, i, Y1, Y2, hasAlpha ? A1 : 0, hasAlpha ? A2 : 0,
                          r, g, b, y, target, hasAlpha);
        }
    }
}

#define YUV2RGBWRAPPERX(name, base, ext, fmt, hasAlpha) \
static void name ## ext ## _X_c(SwsContext *c, const int16_t *lumFilter, \
                                const int16_t **lumSrc, int lumFilterSize, \
                                const int16_t *chrFilter, const int16_t **chrUSrc, \
                                const int16_t **chrVSrc, int chrFilterSize, \
                                const int16_t **alpSrc, uint8_t *dest, int dstW, \
                                int y) \
{ \
    name ## base ## _X_c_template(c, lumFilter, lumSrc, lumFilterSize, \
                                  chrFilter, chrUSrc, chrVSrc, chrFilterSize, \
                                  alpSrc, dest, dstW, y, fmt, hasAlpha); \
}

#define YUV2RGBWRAPPERX2(name, base, ext, fmt, hasAlpha) \
YUV2RGBWRAPPERX(name, base, ext, fmt, hasAlpha) \
static void name ## ext ## _2_c(SwsContext *c, const int16_t *buf[2], \
                                const int16_t *ubuf[2], const int16_t *vbuf[2], \
                                const int16_t *abuf[2], uint8_t *dest, int dstW, \
                                int yalpha, int uvalpha, int y) \
{ \
    name ## base ## _2_c_template(c, buf, ubuf, vbuf, abuf, \
                                  dest, dstW, yalpha, uvalpha, y, fmt, hasAlpha); \
}

#define YUV2RGBWRAPPER(name, base, ext, fmt, hasAlpha) \
YUV2RGBWRAPPERX2(name, base, ext, fmt, hasAlpha) \
static void name ## ext ## _1_c(SwsContext *c, const int16_t *buf0, \
                                const int16_t *ubuf[2], const int16_t *vbuf[2], \
                                const int16_t *abuf0, uint8_t *dest, int dstW, \
                                int uvalpha, int y) \
{ \
    name ## base ## _1_c_template(c, buf0, ubuf, vbuf, abuf0, dest, \
                                  dstW, uvalpha, y, fmt, hasAlpha); \
}

#if CONFIG_SMALL
YUV2RGBWRAPPER(yuv2rgb,,  32_1,  AV_PIX_FMT_RGB32_1,   CONFIG_SWSCALE_ALPHA && c->alpPixBuf)
YUV2RGBWRAPPER(yuv2rgb,,  32,    AV_PIX_FMT_RGB32,     CONFIG_SWSCALE_ALPHA && c->alpPixBuf)
#else
#if CONFIG_SWSCALE_ALPHA
YUV2RGBWRAPPER(yuv2rgb,, a32_1,  AV_PIX_FMT_RGB32_1,   1)
YUV2RGBWRAPPER(yuv2rgb,, a32,    AV_PIX_FMT_RGB32,     1)
#endif
YUV2RGBWRAPPER(yuv2rgb,, x32_1,  AV_PIX_FMT_RGB32_1,   0)
YUV2RGBWRAPPER(yuv2rgb,, x32,    AV_PIX_FMT_RGB32,     0)
#endif
YUV2RGBWRAPPER(yuv2, rgb, rgb24, AV_PIX_FMT_RGB24,   0)
YUV2RGBWRAPPER(yuv2, rgb, bgr24, AV_PIX_FMT_BGR24,   0)
YUV2RGBWRAPPER(yuv2rgb,,  16,    AV_PIX_FMT_RGB565,    0)
YUV2RGBWRAPPER(yuv2rgb,,  15,    AV_PIX_FMT_RGB555,    0)
YUV2RGBWRAPPER(yuv2rgb,,  12,    AV_PIX_FMT_RGB444,    0)
YUV2RGBWRAPPER(yuv2rgb,,   8,    AV_PIX_FMT_RGB8,      0)
YUV2RGBWRAPPER(yuv2rgb,,   4,    AV_PIX_FMT_RGB4,      0)
YUV2RGBWRAPPER(yuv2rgb,,   4b,   AV_PIX_FMT_RGB4_BYTE, 0)

static av_always_inline void yuv2rgb_write_full(SwsContext *c,
    uint8_t *dest, int i, int Y, int A, int U, int V,
    int y, enum AVPixelFormat target, int hasAlpha, int err[4])
{
    int R, G, B;
    int isrgb8 = target == AV_PIX_FMT_BGR8 || target == AV_PIX_FMT_RGB8;

    Y -= c->yuv2rgb_y_offset;
    Y *= c->yuv2rgb_y_coeff;
    Y += 1 << 21;
    R = Y + V*c->yuv2rgb_v2r_coeff;
    G = Y + V*c->yuv2rgb_v2g_coeff + U*c->yuv2rgb_u2g_coeff;
    B = Y +                          U*c->yuv2rgb_u2b_coeff;
    if ((R | G | B) & 0xC0000000) {
        R = av_clip_uintp2(R, 30);
        G = av_clip_uintp2(G, 30);
        B = av_clip_uintp2(B, 30);
    }

    switch(target) {
    case AV_PIX_FMT_ARGB:
        dest[0] = hasAlpha ? A : 255;
        dest[1] = R >> 22;
        dest[2] = G >> 22;
        dest[3] = B >> 22;
        break;
    case AV_PIX_FMT_RGB24:
        dest[0] = R >> 22;
        dest[1] = G >> 22;
        dest[2] = B >> 22;
        break;
    case AV_PIX_FMT_RGBA:
        dest[0] = R >> 22;
        dest[1] = G >> 22;
        dest[2] = B >> 22;
        dest[3] = hasAlpha ? A : 255;
        break;
    case AV_PIX_FMT_ABGR:
        dest[0] = hasAlpha ? A : 255;
        dest[1] = B >> 22;
        dest[2] = G >> 22;
        dest[3] = R >> 22;
        break;
    case AV_PIX_FMT_BGR24:
        dest[0] = B >> 22;
        dest[1] = G >> 22;
        dest[2] = R >> 22;
        break;
    case AV_PIX_FMT_BGRA:
        dest[0] = B >> 22;
        dest[1] = G >> 22;
        dest[2] = R >> 22;
        dest[3] = hasAlpha ? A : 255;
        break;
    case AV_PIX_FMT_BGR4_BYTE:
    case AV_PIX_FMT_RGB4_BYTE:
    case AV_PIX_FMT_BGR8:
    case AV_PIX_FMT_RGB8:
    {
        int r,g,b;

        switch (c->dither) {
        default:
        case SWS_DITHER_AUTO:
        case SWS_DITHER_ED:
            R >>= 22;
            G >>= 22;
            B >>= 22;
            R += (7*err[0] + 1*c->dither_error[0][i] + 5*c->dither_error[0][i+1] + 3*c->dither_error[0][i+2])>>4;
            G += (7*err[1] + 1*c->dither_error[1][i] + 5*c->dither_error[1][i+1] + 3*c->dither_error[1][i+2])>>4;
            B += (7*err[2] + 1*c->dither_error[2][i] + 5*c->dither_error[2][i+1] + 3*c->dither_error[2][i+2])>>4;
            c->dither_error[0][i] = err[0];
            c->dither_error[1][i] = err[1];
            c->dither_error[2][i] = err[2];
            r = R >> (isrgb8 ? 5 : 7);
            g = G >> (isrgb8 ? 5 : 6);
            b = B >> (isrgb8 ? 6 : 7);
            r = av_clip(r, 0, isrgb8 ? 7 : 1);
            g = av_clip(g, 0, isrgb8 ? 7 : 3);
            b = av_clip(b, 0, isrgb8 ? 3 : 1);
            err[0] = R - r*(isrgb8 ? 36 : 255);
            err[1] = G - g*(isrgb8 ? 36 : 85);
            err[2] = B - b*(isrgb8 ? 85 : 255);
            break;
        case SWS_DITHER_A_DITHER:
            if (isrgb8) {
  /* see http://pippin.gimp.org/a_dither/ for details/origin */
#define A_DITHER(u,v)   (((((u)+((v)*236))*119)&0xff))
                r = (((R >> 19) + A_DITHER(i,y)  -96)>>8);
                g = (((G >> 19) + A_DITHER(i + 17,y) - 96)>>8);
                b = (((B >> 20) + A_DITHER(i + 17*2,y) -96)>>8);
                r = av_clip_uintp2(r, 3);
                g = av_clip_uintp2(g, 3);
                b = av_clip_uintp2(b, 2);
            } else {
                r = (((R >> 21) + A_DITHER(i,y)-256)>>8);
                g = (((G >> 19) + A_DITHER(i + 17,y)-256)>>8);
                b = (((B >> 21) + A_DITHER(i + 17*2,y)-256)>>8);
                r = av_clip_uintp2(r, 1);
                g = av_clip_uintp2(g, 2);
                b = av_clip_uintp2(b, 1);
            }
            break;
        case SWS_DITHER_X_DITHER:
            if (isrgb8) {
  /* see http://pippin.gimp.org/a_dither/ for details/origin */
#define X_DITHER(u,v)   (((((u)^((v)*237))*181)&0x1ff)/2)
                r = (((R >> 19) + X_DITHER(i,y) - 96)>>8);
                g = (((G >> 19) + X_DITHER(i + 17,y) - 96)>>8);
                b = (((B >> 20) + X_DITHER(i + 17*2,y) - 96)>>8);
                r = av_clip_uintp2(r, 3);
                g = av_clip_uintp2(g, 3);
                b = av_clip_uintp2(b, 2);
            } else {
                r = (((R >> 21) + X_DITHER(i,y)-256)>>8);
                g = (((G >> 19) + X_DITHER(i + 17,y)-256)>>8);
                b = (((B >> 21) + X_DITHER(i + 17*2,y)-256)>>8);
                r = av_clip_uintp2(r, 1);
                g = av_clip_uintp2(g, 2);
                b = av_clip_uintp2(b, 1);
            }

            break;
        }

        if(target == AV_PIX_FMT_BGR4_BYTE) {
            dest[0] = r + 2*g + 8*b;
        } else if(target == AV_PIX_FMT_RGB4_BYTE) {
            dest[0] = b + 2*g + 8*r;
        } else if(target == AV_PIX_FMT_BGR8) {
            dest[0] = r + 8*g + 64*b;
        } else if(target == AV_PIX_FMT_RGB8) {
            dest[0] = b + 4*g + 32*r;
        } else
            av_assert2(0);
        break;}
    }
}

static av_always_inline void
yuv2rgb_full_X_c_template(SwsContext *c, const int16_t *lumFilter,
                          const int16_t **lumSrc, int lumFilterSize,
                          const int16_t *chrFilter, const int16_t **chrUSrc,
                          const int16_t **chrVSrc, int chrFilterSize,
                          const int16_t **alpSrc, uint8_t *dest,
                          int dstW, int y, enum AVPixelFormat target, int hasAlpha)
{
    int i;
    int step = (target == AV_PIX_FMT_RGB24 || target == AV_PIX_FMT_BGR24) ? 3 : 4;
    int err[4] = {0};
    int A = 0; //init to silence warning

    if(   target == AV_PIX_FMT_BGR4_BYTE || target == AV_PIX_FMT_RGB4_BYTE
       || target == AV_PIX_FMT_BGR8      || target == AV_PIX_FMT_RGB8)
        step = 1;

    for (i = 0; i < dstW; i++) {
        int j;
        int Y = 1<<9;
        int U = (1<<9)-(128 << 19);
        int V = (1<<9)-(128 << 19);

        for (j = 0; j < lumFilterSize; j++) {
            Y += lumSrc[j][i] * lumFilter[j];
        }
        for (j = 0; j < chrFilterSize; j++) {
            U += chrUSrc[j][i] * chrFilter[j];
            V += chrVSrc[j][i] * chrFilter[j];
        }
        Y >>= 10;
        U >>= 10;
        V >>= 10;
        if (hasAlpha) {
            A = 1 << 18;
            for (j = 0; j < lumFilterSize; j++) {
                A += alpSrc[j][i] * lumFilter[j];
            }
            A >>= 19;
            if (A & 0x100)
                A = av_clip_uint8(A);
        }
        yuv2rgb_write_full(c, dest, i, Y, A, U, V, y, target, hasAlpha, err);
        dest += step;
    }
    c->dither_error[0][i] = err[0];
    c->dither_error[1][i] = err[1];
    c->dither_error[2][i] = err[2];
}

static av_always_inline void
yuv2rgb_full_2_c_template(SwsContext *c, const int16_t *buf[2],
                     const int16_t *ubuf[2], const int16_t *vbuf[2],
                     const int16_t *abuf[2], uint8_t *dest, int dstW,
                     int yalpha, int uvalpha, int y,
                     enum AVPixelFormat target, int hasAlpha)
{
    const int16_t *buf0  = buf[0],  *buf1  = buf[1],
                  *ubuf0 = ubuf[0], *ubuf1 = ubuf[1],
                  *vbuf0 = vbuf[0], *vbuf1 = vbuf[1],
                  *abuf0 = hasAlpha ? abuf[0] : NULL,
                  *abuf1 = hasAlpha ? abuf[1] : NULL;
    int  yalpha1 = 4096 - yalpha;
    int uvalpha1 = 4096 - uvalpha;
    int i;
    int step = (target == AV_PIX_FMT_RGB24 || target == AV_PIX_FMT_BGR24) ? 3 : 4;
    int err[4] = {0};
    int A = 0; // init to silcene warning

    if(   target == AV_PIX_FMT_BGR4_BYTE || target == AV_PIX_FMT_RGB4_BYTE
       || target == AV_PIX_FMT_BGR8      || target == AV_PIX_FMT_RGB8)
        step = 1;

    for (i = 0; i < dstW; i++) {
        int Y = ( buf0[i] * yalpha1  +  buf1[i] * yalpha             ) >> 10; //FIXME rounding
        int U = (ubuf0[i] * uvalpha1 + ubuf1[i] * uvalpha-(128 << 19)) >> 10;
        int V = (vbuf0[i] * uvalpha1 + vbuf1[i] * uvalpha-(128 << 19)) >> 10;

        if (hasAlpha) {
            A = (abuf0[i] * yalpha1 + abuf1[i] * yalpha + (1<<18)) >> 19;
            if (A & 0x100)
                A = av_clip_uint8(A);
        }

        yuv2rgb_write_full(c, dest, i, Y, A, U, V, y, target, hasAlpha, err);
        dest += step;
    }
    c->dither_error[0][i] = err[0];
    c->dither_error[1][i] = err[1];
    c->dither_error[2][i] = err[2];
}

static av_always_inline void
yuv2rgb_full_1_c_template(SwsContext *c, const int16_t *buf0,
                     const int16_t *ubuf[2], const int16_t *vbuf[2],
                     const int16_t *abuf0, uint8_t *dest, int dstW,
                     int uvalpha, int y, enum AVPixelFormat target,
                     int hasAlpha)
{
    const int16_t *ubuf0 = ubuf[0], *vbuf0 = vbuf[0];
    int i;
    int step = (target == AV_PIX_FMT_RGB24 || target == AV_PIX_FMT_BGR24) ? 3 : 4;
    int err[4] = {0};

    if(   target == AV_PIX_FMT_BGR4_BYTE || target == AV_PIX_FMT_RGB4_BYTE
       || target == AV_PIX_FMT_BGR8      || target == AV_PIX_FMT_RGB8)
        step = 1;

    if (uvalpha < 2048) {
        int A = 0; //init to silence warning
        for (i = 0; i < dstW; i++) {
            int Y = buf0[i] << 2;
            int U = (ubuf0[i] - (128<<7)) * 4;
            int V = (vbuf0[i] - (128<<7)) * 4;

            if (hasAlpha) {
                A = (abuf0[i] + 64) >> 7;
                if (A & 0x100)
                    A = av_clip_uint8(A);
            }

            yuv2rgb_write_full(c, dest, i, Y, A, U, V, y, target, hasAlpha, err);
            dest += step;
        }
    } else {
        const int16_t *ubuf1 = ubuf[1], *vbuf1 = vbuf[1];
        int A = 0; //init to silence warning
        for (i = 0; i < dstW; i++) {
            int Y = buf0[i] << 2;
            int U = (ubuf0[i] + ubuf1[i] - (128<<8)) << 1;
            int V = (vbuf0[i] + vbuf1[i] - (128<<8)) << 1;

            if (hasAlpha) {
                A = (abuf0[i] + 64) >> 7;
                if (A & 0x100)
                    A = av_clip_uint8(A);
            }

            yuv2rgb_write_full(c, dest, i, Y, A, U, V, y, target, hasAlpha, err);
            dest += step;
        }
    }

    c->dither_error[0][i] = err[0];
    c->dither_error[1][i] = err[1];
    c->dither_error[2][i] = err[2];
}

#if CONFIG_SMALL
YUV2RGBWRAPPER(yuv2, rgb_full, bgra32_full, AV_PIX_FMT_BGRA,  CONFIG_SWSCALE_ALPHA && c->alpPixBuf)
YUV2RGBWRAPPER(yuv2, rgb_full, abgr32_full, AV_PIX_FMT_ABGR,  CONFIG_SWSCALE_ALPHA && c->alpPixBuf)
YUV2RGBWRAPPER(yuv2, rgb_full, rgba32_full, AV_PIX_FMT_RGBA,  CONFIG_SWSCALE_ALPHA && c->alpPixBuf)
YUV2RGBWRAPPER(yuv2, rgb_full, argb32_full, AV_PIX_FMT_ARGB,  CONFIG_SWSCALE_ALPHA && c->alpPixBuf)
#else
#if CONFIG_SWSCALE_ALPHA
YUV2RGBWRAPPER(yuv2, rgb_full, bgra32_full, AV_PIX_FMT_BGRA,  1)
YUV2RGBWRAPPER(yuv2, rgb_full, abgr32_full, AV_PIX_FMT_ABGR,  1)
YUV2RGBWRAPPER(yuv2, rgb_full, rgba32_full, AV_PIX_FMT_RGBA,  1)
YUV2RGBWRAPPER(yuv2, rgb_full, argb32_full, AV_PIX_FMT_ARGB,  1)
#endif
YUV2RGBWRAPPER(yuv2, rgb_full, bgrx32_full, AV_PIX_FMT_BGRA,  0)
YUV2RGBWRAPPER(yuv2, rgb_full, xbgr32_full, AV_PIX_FMT_ABGR,  0)
YUV2RGBWRAPPER(yuv2, rgb_full, rgbx32_full, AV_PIX_FMT_RGBA,  0)
YUV2RGBWRAPPER(yuv2, rgb_full, xrgb32_full, AV_PIX_FMT_ARGB,  0)
#endif
YUV2RGBWRAPPER(yuv2, rgb_full, bgr24_full,  AV_PIX_FMT_BGR24, 0)
YUV2RGBWRAPPER(yuv2, rgb_full, rgb24_full,  AV_PIX_FMT_RGB24, 0)

YUV2RGBWRAPPER(yuv2, rgb_full, bgr4_byte_full,  AV_PIX_FMT_BGR4_BYTE, 0)
YUV2RGBWRAPPER(yuv2, rgb_full, rgb4_byte_full,  AV_PIX_FMT_RGB4_BYTE, 0)
YUV2RGBWRAPPER(yuv2, rgb_full, bgr8_full,   AV_PIX_FMT_BGR8,  0)
YUV2RGBWRAPPER(yuv2, rgb_full, rgb8_full,   AV_PIX_FMT_RGB8,  0)

static void
yuv2gbrp_full_X_c(SwsContext *c, const int16_t *lumFilter,
                  const int16_t **lumSrc, int lumFilterSize,
                  const int16_t *chrFilter, const int16_t **chrUSrc,
                  const int16_t **chrVSrc, int chrFilterSize,
                  const int16_t **alpSrc, uint8_t **dest,
                  int dstW, int y)
{
    const AVPixFmtDescriptor *desc = av_pix_fmt_desc_get(c->dstFormat);
    int i;
    int hasAlpha = (desc->flags & AV_PIX_FMT_FLAG_ALPHA) && alpSrc;
    uint16_t **dest16 = (uint16_t**)dest;
<<<<<<< HEAD
    int SH = 22 + 7 - desc->comp[0].depth_minus1;
    int A = 0; // init to silence warning
=======
    int SH = 22 + 8 - desc->comp[0].depth;
>>>>>>> 2268db2c

    for (i = 0; i < dstW; i++) {
        int j;
        int Y = 1 << 9;
        int U = (1 << 9) - (128 << 19);
        int V = (1 << 9) - (128 << 19);
        int R, G, B;

        for (j = 0; j < lumFilterSize; j++)
            Y += lumSrc[j][i] * lumFilter[j];

        for (j = 0; j < chrFilterSize; j++) {
            U += chrUSrc[j][i] * chrFilter[j];
            V += chrVSrc[j][i] * chrFilter[j];
        }

        Y >>= 10;
        U >>= 10;
        V >>= 10;

        if (hasAlpha) {
            A = 1 << 18;

            for (j = 0; j < lumFilterSize; j++)
                A += alpSrc[j][i] * lumFilter[j];

            A >>= 19;

            if (A & 0x100)
                A = av_clip_uint8(A);
        }

        Y -= c->yuv2rgb_y_offset;
        Y *= c->yuv2rgb_y_coeff;
        Y += 1 << 21;
        R = Y + V * c->yuv2rgb_v2r_coeff;
        G = Y + V * c->yuv2rgb_v2g_coeff + U * c->yuv2rgb_u2g_coeff;
        B = Y +                            U * c->yuv2rgb_u2b_coeff;

        if ((R | G | B) & 0xC0000000) {
            R = av_clip_uintp2(R, 30);
            G = av_clip_uintp2(G, 30);
            B = av_clip_uintp2(B, 30);
        }

        if (SH != 22) {
            dest16[0][i] = G >> SH;
            dest16[1][i] = B >> SH;
            dest16[2][i] = R >> SH;
            if (hasAlpha)
                dest16[3][i] = A;
        } else {
            dest[0][i] = G >> 22;
            dest[1][i] = B >> 22;
            dest[2][i] = R >> 22;
            if (hasAlpha)
                dest[3][i] = A;
        }
    }
    if (SH != 22 && (!isBE(c->dstFormat)) != (!HAVE_BIGENDIAN)) {
        for (i = 0; i < dstW; i++) {
            dest16[0][i] = av_bswap16(dest16[0][i]);
            dest16[1][i] = av_bswap16(dest16[1][i]);
            dest16[2][i] = av_bswap16(dest16[2][i]);
            if (hasAlpha)
                dest16[3][i] = av_bswap16(dest16[3][i]);
        }
    }
}

static void
yuv2ya8_1_c(SwsContext *c, const int16_t *buf0,
            const int16_t *ubuf[2], const int16_t *vbuf[2],
            const int16_t *abuf0, uint8_t *dest, int dstW,
            int uvalpha, int y)
{
    int hasAlpha = !!abuf0;
    int i;

    for (i = 0; i < dstW; i++) {
        int Y = (buf0[i] + 64) >> 7;
        int A;

        Y = av_clip_uint8(Y);

        if (hasAlpha) {
            A = (abuf0[i] + 64) >> 7;
            if (A & 0x100)
                A = av_clip_uint8(A);
        }

        dest[i * 2    ] = Y;
        dest[i * 2 + 1] = hasAlpha ? A : 255;
    }
}

static void
yuv2ya8_2_c(SwsContext *c, const int16_t *buf[2],
            const int16_t *ubuf[2], const int16_t *vbuf[2],
            const int16_t *abuf[2], uint8_t *dest, int dstW,
            int yalpha, int uvalpha, int y)
{
    int hasAlpha = abuf && abuf[0] && abuf[1];
    const int16_t *buf0  = buf[0],  *buf1  = buf[1],
                  *abuf0 = hasAlpha ? abuf[0] : NULL,
                  *abuf1 = hasAlpha ? abuf[1] : NULL;
    int  yalpha1 = 4096 - yalpha;
    int i;

    for (i = 0; i < dstW; i++) {
        int Y = (buf0[i] * yalpha1 + buf1[i] * yalpha) >> 19;
        int A;

        Y = av_clip_uint8(Y);

        if (hasAlpha) {
            A = (abuf0[i] * yalpha1 + abuf1[i] * yalpha) >> 19;
            A = av_clip_uint8(A);
        }

        dest[i * 2    ] = Y;
        dest[i * 2 + 1] = hasAlpha ? A : 255;
    }
}

static void
yuv2ya8_X_c(SwsContext *c, const int16_t *lumFilter,
            const int16_t **lumSrc, int lumFilterSize,
            const int16_t *chrFilter, const int16_t **chrUSrc,
            const int16_t **chrVSrc, int chrFilterSize,
            const int16_t **alpSrc, uint8_t *dest, int dstW, int y)
{
    int hasAlpha = !!alpSrc;
    int i;

    for (i = 0; i < dstW; i++) {
        int j;
        int Y = 1 << 18, A = 1 << 18;

        for (j = 0; j < lumFilterSize; j++)
            Y += lumSrc[j][i] * lumFilter[j];

        Y >>= 19;
        if (Y  & 0x100)
            Y = av_clip_uint8(Y);

        if (hasAlpha) {
            for (j = 0; j < lumFilterSize; j++)
                A += alpSrc[j][i] * lumFilter[j];

            A >>= 19;

            if (A & 0x100)
                A = av_clip_uint8(A);
        }

        dest[2 * i    ] = Y;
        dest[2 * i + 1] = hasAlpha ? A : 255;
    }
}

static void
yuv2ayuv64le_X_c(SwsContext *c, const int16_t *lumFilter,
                 const int16_t **_lumSrc, int lumFilterSize,
                 const int16_t *chrFilter, const int16_t **_chrUSrc,
                 const int16_t **_chrVSrc, int chrFilterSize,
                 const int16_t **_alpSrc, uint8_t *dest, int dstW, int y)
{
    const int32_t **lumSrc  = (const int32_t **) _lumSrc,
                  **chrUSrc = (const int32_t **) _chrUSrc,
                  **chrVSrc = (const int32_t **) _chrVSrc,
                  **alpSrc  = (const int32_t **) _alpSrc;
    int hasAlpha = !!alpSrc;
    int i;

    for (i = 0; i < dstW; i++) {
        int Y = 1 << 14, U = 1 << 14;
        int V = 1 << 14, A = 1 << 14;
        int j;

        Y -= 0x40000000;
        U -= 0x40000000;
        V -= 0x40000000;
        A -= 0x40000000;

        for (j = 0; j < lumFilterSize; j++)
            Y += lumSrc[j][i] * (unsigned)lumFilter[j];

        for (j = 0; j < chrFilterSize; j++)
            U += chrUSrc[j][i] * (unsigned)chrFilter[j];

        for (j = 0; j < chrFilterSize; j++)
            V += chrVSrc[j][i] * (unsigned)chrFilter[j];

        if (hasAlpha)
            for (j = 0; j < lumFilterSize; j++)
                A += alpSrc[j][i] * (unsigned)lumFilter[j];

        Y = 0x8000 + av_clip_int16(Y >> 15);
        U = 0x8000 + av_clip_int16(U >> 15);
        V = 0x8000 + av_clip_int16(V >> 15);
        A = 0x8000 + av_clip_int16(A >> 15);

        AV_WL16(dest + 8 * i, hasAlpha ? A : 65535);
        AV_WL16(dest + 8 * i + 2, Y);
        AV_WL16(dest + 8 * i + 4, U);
        AV_WL16(dest + 8 * i + 6, V);
    }
}

av_cold void ff_sws_init_output_funcs(SwsContext *c,
                                      yuv2planar1_fn *yuv2plane1,
                                      yuv2planarX_fn *yuv2planeX,
                                      yuv2interleavedX_fn *yuv2nv12cX,
                                      yuv2packed1_fn *yuv2packed1,
                                      yuv2packed2_fn *yuv2packed2,
                                      yuv2packedX_fn *yuv2packedX,
                                      yuv2anyX_fn *yuv2anyX)
{
    enum AVPixelFormat dstFormat = c->dstFormat;
    const AVPixFmtDescriptor *desc = av_pix_fmt_desc_get(dstFormat);

    if (is16BPS(dstFormat)) {
        *yuv2planeX = isBE(dstFormat) ? yuv2planeX_16BE_c  : yuv2planeX_16LE_c;
        *yuv2plane1 = isBE(dstFormat) ? yuv2plane1_16BE_c  : yuv2plane1_16LE_c;
    } else if (is9_OR_10BPS(dstFormat)) {
        if (desc->comp[0].depth == 9) {
            *yuv2planeX = isBE(dstFormat) ? yuv2planeX_9BE_c  : yuv2planeX_9LE_c;
            *yuv2plane1 = isBE(dstFormat) ? yuv2plane1_9BE_c  : yuv2plane1_9LE_c;
        } else if (desc->comp[0].depth_minus1 == 9) {
            *yuv2planeX = isBE(dstFormat) ? yuv2planeX_10BE_c  : yuv2planeX_10LE_c;
            *yuv2plane1 = isBE(dstFormat) ? yuv2plane1_10BE_c  : yuv2plane1_10LE_c;
        } else if (desc->comp[0].depth_minus1 == 11) {
            *yuv2planeX = isBE(dstFormat) ? yuv2planeX_12BE_c  : yuv2planeX_12LE_c;
            *yuv2plane1 = isBE(dstFormat) ? yuv2plane1_12BE_c  : yuv2plane1_12LE_c;
        } else if (desc->comp[0].depth_minus1 == 13) {
            *yuv2planeX = isBE(dstFormat) ? yuv2planeX_14BE_c  : yuv2planeX_14LE_c;
            *yuv2plane1 = isBE(dstFormat) ? yuv2plane1_14BE_c  : yuv2plane1_14LE_c;
        } else
            av_assert0(0);
    } else {
        *yuv2plane1 = yuv2plane1_8_c;
        *yuv2planeX = yuv2planeX_8_c;
        if (dstFormat == AV_PIX_FMT_NV12 || dstFormat == AV_PIX_FMT_NV21)
            *yuv2nv12cX = yuv2nv12cX_c;
    }

    if(c->flags & SWS_FULL_CHR_H_INT) {
        switch (dstFormat) {
            case AV_PIX_FMT_RGBA:
#if CONFIG_SMALL
                *yuv2packedX = yuv2rgba32_full_X_c;
                *yuv2packed2 = yuv2rgba32_full_2_c;
                *yuv2packed1 = yuv2rgba32_full_1_c;
#else
#if CONFIG_SWSCALE_ALPHA
                if (c->alpPixBuf) {
                    *yuv2packedX = yuv2rgba32_full_X_c;
                    *yuv2packed2 = yuv2rgba32_full_2_c;
                    *yuv2packed1 = yuv2rgba32_full_1_c;
                } else
#endif /* CONFIG_SWSCALE_ALPHA */
                {
                    *yuv2packedX = yuv2rgbx32_full_X_c;
                    *yuv2packed2 = yuv2rgbx32_full_2_c;
                    *yuv2packed1 = yuv2rgbx32_full_1_c;
                }
#endif /* !CONFIG_SMALL */
                break;
            case AV_PIX_FMT_ARGB:
#if CONFIG_SMALL
                *yuv2packedX = yuv2argb32_full_X_c;
                *yuv2packed2 = yuv2argb32_full_2_c;
                *yuv2packed1 = yuv2argb32_full_1_c;
#else
#if CONFIG_SWSCALE_ALPHA
                if (c->alpPixBuf) {
                    *yuv2packedX = yuv2argb32_full_X_c;
                    *yuv2packed2 = yuv2argb32_full_2_c;
                    *yuv2packed1 = yuv2argb32_full_1_c;
                } else
#endif /* CONFIG_SWSCALE_ALPHA */
                {
                    *yuv2packedX = yuv2xrgb32_full_X_c;
                    *yuv2packed2 = yuv2xrgb32_full_2_c;
                    *yuv2packed1 = yuv2xrgb32_full_1_c;
                }
#endif /* !CONFIG_SMALL */
                break;
            case AV_PIX_FMT_BGRA:
#if CONFIG_SMALL
                *yuv2packedX = yuv2bgra32_full_X_c;
                *yuv2packed2 = yuv2bgra32_full_2_c;
                *yuv2packed1 = yuv2bgra32_full_1_c;
#else
#if CONFIG_SWSCALE_ALPHA
                if (c->alpPixBuf) {
                    *yuv2packedX = yuv2bgra32_full_X_c;
                    *yuv2packed2 = yuv2bgra32_full_2_c;
                    *yuv2packed1 = yuv2bgra32_full_1_c;
                } else
#endif /* CONFIG_SWSCALE_ALPHA */
                {
                    *yuv2packedX = yuv2bgrx32_full_X_c;
                    *yuv2packed2 = yuv2bgrx32_full_2_c;
                    *yuv2packed1 = yuv2bgrx32_full_1_c;
                }
#endif /* !CONFIG_SMALL */
                break;
            case AV_PIX_FMT_ABGR:
#if CONFIG_SMALL
                *yuv2packedX = yuv2abgr32_full_X_c;
                *yuv2packed2 = yuv2abgr32_full_2_c;
                *yuv2packed1 = yuv2abgr32_full_1_c;
#else
#if CONFIG_SWSCALE_ALPHA
                if (c->alpPixBuf) {
                    *yuv2packedX = yuv2abgr32_full_X_c;
                    *yuv2packed2 = yuv2abgr32_full_2_c;
                    *yuv2packed1 = yuv2abgr32_full_1_c;
                } else
#endif /* CONFIG_SWSCALE_ALPHA */
                {
                    *yuv2packedX = yuv2xbgr32_full_X_c;
                    *yuv2packed2 = yuv2xbgr32_full_2_c;
                    *yuv2packed1 = yuv2xbgr32_full_1_c;
                }
#endif /* !CONFIG_SMALL */
                break;
        case AV_PIX_FMT_RGBA64LE:
#if CONFIG_SWSCALE_ALPHA
            if (c->alpPixBuf) {
                *yuv2packedX = yuv2rgba64le_full_X_c;
                *yuv2packed2 = yuv2rgba64le_full_2_c;
                *yuv2packed1 = yuv2rgba64le_full_1_c;
            } else
#endif /* CONFIG_SWSCALE_ALPHA */
            {
                *yuv2packedX = yuv2rgbx64le_full_X_c;
                *yuv2packed2 = yuv2rgbx64le_full_2_c;
                *yuv2packed1 = yuv2rgbx64le_full_1_c;
            }
            break;
        case AV_PIX_FMT_RGBA64BE:
#if CONFIG_SWSCALE_ALPHA
            if (c->alpPixBuf) {
                *yuv2packedX = yuv2rgba64be_full_X_c;
                *yuv2packed2 = yuv2rgba64be_full_2_c;
                *yuv2packed1 = yuv2rgba64be_full_1_c;
            } else
#endif /* CONFIG_SWSCALE_ALPHA */
            {
                *yuv2packedX = yuv2rgbx64be_full_X_c;
                *yuv2packed2 = yuv2rgbx64be_full_2_c;
                *yuv2packed1 = yuv2rgbx64be_full_1_c;
            }
            break;
        case AV_PIX_FMT_BGRA64LE:
#if CONFIG_SWSCALE_ALPHA
            if (c->alpPixBuf) {
                *yuv2packedX = yuv2bgra64le_full_X_c;
                *yuv2packed2 = yuv2bgra64le_full_2_c;
                *yuv2packed1 = yuv2bgra64le_full_1_c;
            } else
#endif /* CONFIG_SWSCALE_ALPHA */
            {
                *yuv2packedX = yuv2bgrx64le_full_X_c;
                *yuv2packed2 = yuv2bgrx64le_full_2_c;
                *yuv2packed1 = yuv2bgrx64le_full_1_c;
            }
            break;
        case AV_PIX_FMT_BGRA64BE:
#if CONFIG_SWSCALE_ALPHA
            if (c->alpPixBuf) {
                *yuv2packedX = yuv2bgra64be_full_X_c;
                *yuv2packed2 = yuv2bgra64be_full_2_c;
                *yuv2packed1 = yuv2bgra64be_full_1_c;
            } else
#endif /* CONFIG_SWSCALE_ALPHA */
            {
                *yuv2packedX = yuv2bgrx64be_full_X_c;
                *yuv2packed2 = yuv2bgrx64be_full_2_c;
                *yuv2packed1 = yuv2bgrx64be_full_1_c;
            }
            break;

        case AV_PIX_FMT_RGB24:
            *yuv2packedX = yuv2rgb24_full_X_c;
            *yuv2packed2 = yuv2rgb24_full_2_c;
            *yuv2packed1 = yuv2rgb24_full_1_c;
            break;
        case AV_PIX_FMT_BGR24:
            *yuv2packedX = yuv2bgr24_full_X_c;
            *yuv2packed2 = yuv2bgr24_full_2_c;
            *yuv2packed1 = yuv2bgr24_full_1_c;
            break;
        case AV_PIX_FMT_RGB48LE:
            *yuv2packedX = yuv2rgb48le_full_X_c;
            *yuv2packed2 = yuv2rgb48le_full_2_c;
            *yuv2packed1 = yuv2rgb48le_full_1_c;
            break;
        case AV_PIX_FMT_BGR48LE:
            *yuv2packedX = yuv2bgr48le_full_X_c;
            *yuv2packed2 = yuv2bgr48le_full_2_c;
            *yuv2packed1 = yuv2bgr48le_full_1_c;
            break;
        case AV_PIX_FMT_RGB48BE:
            *yuv2packedX = yuv2rgb48be_full_X_c;
            *yuv2packed2 = yuv2rgb48be_full_2_c;
            *yuv2packed1 = yuv2rgb48be_full_1_c;
            break;
        case AV_PIX_FMT_BGR48BE:
            *yuv2packedX = yuv2bgr48be_full_X_c;
            *yuv2packed2 = yuv2bgr48be_full_2_c;
            *yuv2packed1 = yuv2bgr48be_full_1_c;
            break;
        case AV_PIX_FMT_BGR4_BYTE:
            *yuv2packedX = yuv2bgr4_byte_full_X_c;
            *yuv2packed2 = yuv2bgr4_byte_full_2_c;
            *yuv2packed1 = yuv2bgr4_byte_full_1_c;
            break;
        case AV_PIX_FMT_RGB4_BYTE:
            *yuv2packedX = yuv2rgb4_byte_full_X_c;
            *yuv2packed2 = yuv2rgb4_byte_full_2_c;
            *yuv2packed1 = yuv2rgb4_byte_full_1_c;
            break;
        case AV_PIX_FMT_BGR8:
            *yuv2packedX = yuv2bgr8_full_X_c;
            *yuv2packed2 = yuv2bgr8_full_2_c;
            *yuv2packed1 = yuv2bgr8_full_1_c;
            break;
        case AV_PIX_FMT_RGB8:
            *yuv2packedX = yuv2rgb8_full_X_c;
            *yuv2packed2 = yuv2rgb8_full_2_c;
            *yuv2packed1 = yuv2rgb8_full_1_c;
            break;
        case AV_PIX_FMT_GBRP:
        case AV_PIX_FMT_GBRP9BE:
        case AV_PIX_FMT_GBRP9LE:
        case AV_PIX_FMT_GBRP10BE:
        case AV_PIX_FMT_GBRP10LE:
        case AV_PIX_FMT_GBRP12BE:
        case AV_PIX_FMT_GBRP12LE:
        case AV_PIX_FMT_GBRP14BE:
        case AV_PIX_FMT_GBRP14LE:
        case AV_PIX_FMT_GBRP16BE:
        case AV_PIX_FMT_GBRP16LE:
        case AV_PIX_FMT_GBRAP:
            *yuv2anyX = yuv2gbrp_full_X_c;
            break;
        }
        if (!*yuv2packedX && !*yuv2anyX)
            goto YUV_PACKED;
    } else {
        YUV_PACKED:
        switch (dstFormat) {
        case AV_PIX_FMT_RGBA64LE:
#if CONFIG_SWSCALE_ALPHA
            if (c->alpPixBuf) {
                *yuv2packed1 = yuv2rgba64le_1_c;
                *yuv2packed2 = yuv2rgba64le_2_c;
                *yuv2packedX = yuv2rgba64le_X_c;
            } else
#endif /* CONFIG_SWSCALE_ALPHA */
            {
                *yuv2packed1 = yuv2rgbx64le_1_c;
                *yuv2packed2 = yuv2rgbx64le_2_c;
                *yuv2packedX = yuv2rgbx64le_X_c;
            }
            break;
        case AV_PIX_FMT_RGBA64BE:
#if CONFIG_SWSCALE_ALPHA
            if (c->alpPixBuf) {
                *yuv2packed1 = yuv2rgba64be_1_c;
                *yuv2packed2 = yuv2rgba64be_2_c;
                *yuv2packedX = yuv2rgba64be_X_c;
            } else
#endif /* CONFIG_SWSCALE_ALPHA */
            {
                *yuv2packed1 = yuv2rgbx64be_1_c;
                *yuv2packed2 = yuv2rgbx64be_2_c;
                *yuv2packedX = yuv2rgbx64be_X_c;
            }
            break;
        case AV_PIX_FMT_BGRA64LE:
#if CONFIG_SWSCALE_ALPHA
            if (c->alpPixBuf) {
                *yuv2packed1 = yuv2bgra64le_1_c;
                *yuv2packed2 = yuv2bgra64le_2_c;
                *yuv2packedX = yuv2bgra64le_X_c;
            } else
#endif /* CONFIG_SWSCALE_ALPHA */
            {
                *yuv2packed1 = yuv2bgrx64le_1_c;
                *yuv2packed2 = yuv2bgrx64le_2_c;
                *yuv2packedX = yuv2bgrx64le_X_c;
            }
            break;
        case AV_PIX_FMT_BGRA64BE:
#if CONFIG_SWSCALE_ALPHA
            if (c->alpPixBuf) {
                *yuv2packed1 = yuv2bgra64be_1_c;
                *yuv2packed2 = yuv2bgra64be_2_c;
                *yuv2packedX = yuv2bgra64be_X_c;
            } else
#endif /* CONFIG_SWSCALE_ALPHA */
            {
                *yuv2packed1 = yuv2bgrx64be_1_c;
                *yuv2packed2 = yuv2bgrx64be_2_c;
                *yuv2packedX = yuv2bgrx64be_X_c;
            }
            break;
        case AV_PIX_FMT_RGB48LE:
            *yuv2packed1 = yuv2rgb48le_1_c;
            *yuv2packed2 = yuv2rgb48le_2_c;
            *yuv2packedX = yuv2rgb48le_X_c;
            break;
        case AV_PIX_FMT_RGB48BE:
            *yuv2packed1 = yuv2rgb48be_1_c;
            *yuv2packed2 = yuv2rgb48be_2_c;
            *yuv2packedX = yuv2rgb48be_X_c;
            break;
        case AV_PIX_FMT_BGR48LE:
            *yuv2packed1 = yuv2bgr48le_1_c;
            *yuv2packed2 = yuv2bgr48le_2_c;
            *yuv2packedX = yuv2bgr48le_X_c;
            break;
        case AV_PIX_FMT_BGR48BE:
            *yuv2packed1 = yuv2bgr48be_1_c;
            *yuv2packed2 = yuv2bgr48be_2_c;
            *yuv2packedX = yuv2bgr48be_X_c;
            break;
        case AV_PIX_FMT_RGB32:
        case AV_PIX_FMT_BGR32:
#if CONFIG_SMALL
            *yuv2packed1 = yuv2rgb32_1_c;
            *yuv2packed2 = yuv2rgb32_2_c;
            *yuv2packedX = yuv2rgb32_X_c;
#else
#if CONFIG_SWSCALE_ALPHA
                if (c->alpPixBuf) {
                    *yuv2packed1 = yuv2rgba32_1_c;
                    *yuv2packed2 = yuv2rgba32_2_c;
                    *yuv2packedX = yuv2rgba32_X_c;
                } else
#endif /* CONFIG_SWSCALE_ALPHA */
                {
                    *yuv2packed1 = yuv2rgbx32_1_c;
                    *yuv2packed2 = yuv2rgbx32_2_c;
                    *yuv2packedX = yuv2rgbx32_X_c;
                }
#endif /* !CONFIG_SMALL */
            break;
        case AV_PIX_FMT_RGB32_1:
        case AV_PIX_FMT_BGR32_1:
#if CONFIG_SMALL
                *yuv2packed1 = yuv2rgb32_1_1_c;
                *yuv2packed2 = yuv2rgb32_1_2_c;
                *yuv2packedX = yuv2rgb32_1_X_c;
#else
#if CONFIG_SWSCALE_ALPHA
                if (c->alpPixBuf) {
                    *yuv2packed1 = yuv2rgba32_1_1_c;
                    *yuv2packed2 = yuv2rgba32_1_2_c;
                    *yuv2packedX = yuv2rgba32_1_X_c;
                } else
#endif /* CONFIG_SWSCALE_ALPHA */
                {
                    *yuv2packed1 = yuv2rgbx32_1_1_c;
                    *yuv2packed2 = yuv2rgbx32_1_2_c;
                    *yuv2packedX = yuv2rgbx32_1_X_c;
                }
#endif /* !CONFIG_SMALL */
                break;
        case AV_PIX_FMT_RGB24:
            *yuv2packed1 = yuv2rgb24_1_c;
            *yuv2packed2 = yuv2rgb24_2_c;
            *yuv2packedX = yuv2rgb24_X_c;
            break;
        case AV_PIX_FMT_BGR24:
            *yuv2packed1 = yuv2bgr24_1_c;
            *yuv2packed2 = yuv2bgr24_2_c;
            *yuv2packedX = yuv2bgr24_X_c;
            break;
        case AV_PIX_FMT_RGB565LE:
        case AV_PIX_FMT_RGB565BE:
        case AV_PIX_FMT_BGR565LE:
        case AV_PIX_FMT_BGR565BE:
            *yuv2packed1 = yuv2rgb16_1_c;
            *yuv2packed2 = yuv2rgb16_2_c;
            *yuv2packedX = yuv2rgb16_X_c;
            break;
        case AV_PIX_FMT_RGB555LE:
        case AV_PIX_FMT_RGB555BE:
        case AV_PIX_FMT_BGR555LE:
        case AV_PIX_FMT_BGR555BE:
            *yuv2packed1 = yuv2rgb15_1_c;
            *yuv2packed2 = yuv2rgb15_2_c;
            *yuv2packedX = yuv2rgb15_X_c;
            break;
        case AV_PIX_FMT_RGB444LE:
        case AV_PIX_FMT_RGB444BE:
        case AV_PIX_FMT_BGR444LE:
        case AV_PIX_FMT_BGR444BE:
            *yuv2packed1 = yuv2rgb12_1_c;
            *yuv2packed2 = yuv2rgb12_2_c;
            *yuv2packedX = yuv2rgb12_X_c;
            break;
        case AV_PIX_FMT_RGB8:
        case AV_PIX_FMT_BGR8:
            *yuv2packed1 = yuv2rgb8_1_c;
            *yuv2packed2 = yuv2rgb8_2_c;
            *yuv2packedX = yuv2rgb8_X_c;
            break;
        case AV_PIX_FMT_RGB4:
        case AV_PIX_FMT_BGR4:
            *yuv2packed1 = yuv2rgb4_1_c;
            *yuv2packed2 = yuv2rgb4_2_c;
            *yuv2packedX = yuv2rgb4_X_c;
            break;
        case AV_PIX_FMT_RGB4_BYTE:
        case AV_PIX_FMT_BGR4_BYTE:
            *yuv2packed1 = yuv2rgb4b_1_c;
            *yuv2packed2 = yuv2rgb4b_2_c;
            *yuv2packedX = yuv2rgb4b_X_c;
            break;
        }
    }
    switch (dstFormat) {
    case AV_PIX_FMT_MONOWHITE:
        *yuv2packed1 = yuv2monowhite_1_c;
        *yuv2packed2 = yuv2monowhite_2_c;
        *yuv2packedX = yuv2monowhite_X_c;
        break;
    case AV_PIX_FMT_MONOBLACK:
        *yuv2packed1 = yuv2monoblack_1_c;
        *yuv2packed2 = yuv2monoblack_2_c;
        *yuv2packedX = yuv2monoblack_X_c;
        break;
    case AV_PIX_FMT_YUYV422:
        *yuv2packed1 = yuv2yuyv422_1_c;
        *yuv2packed2 = yuv2yuyv422_2_c;
        *yuv2packedX = yuv2yuyv422_X_c;
        break;
    case AV_PIX_FMT_YVYU422:
        *yuv2packed1 = yuv2yvyu422_1_c;
        *yuv2packed2 = yuv2yvyu422_2_c;
        *yuv2packedX = yuv2yvyu422_X_c;
        break;
    case AV_PIX_FMT_UYVY422:
        *yuv2packed1 = yuv2uyvy422_1_c;
        *yuv2packed2 = yuv2uyvy422_2_c;
        *yuv2packedX = yuv2uyvy422_X_c;
        break;
    case AV_PIX_FMT_YA8:
        *yuv2packed1 = yuv2ya8_1_c;
        *yuv2packed2 = yuv2ya8_2_c;
        *yuv2packedX = yuv2ya8_X_c;
        break;
    case AV_PIX_FMT_AYUV64LE:
        *yuv2packedX = yuv2ayuv64le_X_c;
        break;
    }
}<|MERGE_RESOLUTION|>--- conflicted
+++ resolved
@@ -1845,12 +1845,8 @@
     int i;
     int hasAlpha = (desc->flags & AV_PIX_FMT_FLAG_ALPHA) && alpSrc;
     uint16_t **dest16 = (uint16_t**)dest;
-<<<<<<< HEAD
-    int SH = 22 + 7 - desc->comp[0].depth_minus1;
+    int SH = 22 + 8 - desc->comp[0].depth;
     int A = 0; // init to silence warning
-=======
-    int SH = 22 + 8 - desc->comp[0].depth;
->>>>>>> 2268db2c
 
     for (i = 0; i < dstW; i++) {
         int j;
