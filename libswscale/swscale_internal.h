/*
 * Copyright (C) 2001-2011 Michael Niedermayer <michaelni@gmx.at>
 *
 * This file is part of FFmpeg.
 *
 * FFmpeg is free software; you can redistribute it and/or
 * modify it under the terms of the GNU Lesser General Public
 * License as published by the Free Software Foundation; either
 * version 2.1 of the License, or (at your option) any later version.
 *
 * FFmpeg is distributed in the hope that it will be useful,
 * but WITHOUT ANY WARRANTY; without even the implied warranty of
 * MERCHANTABILITY or FITNESS FOR A PARTICULAR PURPOSE.  See the GNU
 * Lesser General Public License for more details.
 *
 * You should have received a copy of the GNU Lesser General Public
 * License along with FFmpeg; if not, write to the Free Software
 * Foundation, Inc., 51 Franklin Street, Fifth Floor, Boston, MA 02110-1301 USA
 */

#ifndef SWSCALE_SWSCALE_INTERNAL_H
#define SWSCALE_SWSCALE_INTERNAL_H

#include "config.h"

#if HAVE_ALTIVEC_H
#include <altivec.h>
#endif

#include "libavutil/avassert.h"
#include "libavutil/avutil.h"
#include "libavutil/common.h"
#include "libavutil/intreadwrite.h"
#include "libavutil/log.h"
#include "libavutil/pixfmt.h"
#include "libavutil/pixdesc.h"

#define STR(s) AV_TOSTRING(s) // AV_STRINGIFY is too long

#define YUVRGB_TABLE_HEADROOM 128

#define MAX_FILTER_SIZE 256

#define DITHER1XBPP

#if HAVE_BIGENDIAN
#define ALT32_CORR (-1)
#else
#define ALT32_CORR   1
#endif

#if ARCH_X86_64
#   define APCK_PTR2  8
#   define APCK_COEF 16
#   define APCK_SIZE 24
#else
#   define APCK_PTR2  4
#   define APCK_COEF  8
#   define APCK_SIZE 16
#endif

struct SwsContext;

typedef int (*SwsFunc)(struct SwsContext *context, const uint8_t *src[],
                       int srcStride[], int srcSliceY, int srcSliceH,
                       uint8_t *dst[], int dstStride[]);

/**
 * Write one line of horizontally scaled data to planar output
 * without any additional vertical scaling (or point-scaling).
 *
 * @param src     scaled source data, 15bit for 8-10bit output,
 *                19-bit for 16bit output (in int32_t)
 * @param dest    pointer to the output plane. For >8bit
 *                output, this is in uint16_t
 * @param dstW    width of destination in pixels
 * @param dither  ordered dither array of type int16_t and size 8
 * @param offset  Dither offset
 */
typedef void (*yuv2planar1_fn)(const int16_t *src, uint8_t *dest, int dstW,
                               const uint8_t *dither, int offset);

/**
 * Write one line of horizontally scaled data to planar output
 * with multi-point vertical scaling between input pixels.
 *
 * @param filter        vertical luma/alpha scaling coefficients, 12bit [0,4096]
 * @param src           scaled luma (Y) or alpha (A) source data, 15bit for 8-10bit output,
 *                      19-bit for 16bit output (in int32_t)
 * @param filterSize    number of vertical input lines to scale
 * @param dest          pointer to output plane. For >8bit
 *                      output, this is in uint16_t
 * @param dstW          width of destination pixels
 * @param offset        Dither offset
 */
typedef void (*yuv2planarX_fn)(const int16_t *filter, int filterSize,
                               const int16_t **src, uint8_t *dest, int dstW,
                               const uint8_t *dither, int offset);

/**
 * Write one line of horizontally scaled chroma to interleaved output
 * with multi-point vertical scaling between input pixels.
 *
 * @param c             SWS scaling context
 * @param chrFilter     vertical chroma scaling coefficients, 12bit [0,4096]
 * @param chrUSrc       scaled chroma (U) source data, 15bit for 8-10bit output,
 *                      19-bit for 16bit output (in int32_t)
 * @param chrVSrc       scaled chroma (V) source data, 15bit for 8-10bit output,
 *                      19-bit for 16bit output (in int32_t)
 * @param chrFilterSize number of vertical chroma input lines to scale
 * @param dest          pointer to the output plane. For >8bit
 *                      output, this is in uint16_t
 * @param dstW          width of chroma planes
 */
typedef void (*yuv2interleavedX_fn)(struct SwsContext *c,
                                    const int16_t *chrFilter,
                                    int chrFilterSize,
                                    const int16_t **chrUSrc,
                                    const int16_t **chrVSrc,
                                    uint8_t *dest, int dstW);

/**
 * Write one line of horizontally scaled Y/U/V/A to packed-pixel YUV/RGB
 * output without any additional vertical scaling (or point-scaling). Note
 * that this function may do chroma scaling, see the "uvalpha" argument.
 *
 * @param c       SWS scaling context
 * @param lumSrc  scaled luma (Y) source data, 15bit for 8-10bit output,
 *                19-bit for 16bit output (in int32_t)
 * @param chrUSrc scaled chroma (U) source data, 15bit for 8-10bit output,
 *                19-bit for 16bit output (in int32_t)
 * @param chrVSrc scaled chroma (V) source data, 15bit for 8-10bit output,
 *                19-bit for 16bit output (in int32_t)
 * @param alpSrc  scaled alpha (A) source data, 15bit for 8-10bit output,
 *                19-bit for 16bit output (in int32_t)
 * @param dest    pointer to the output plane. For 16bit output, this is
 *                uint16_t
 * @param dstW    width of lumSrc and alpSrc in pixels, number of pixels
 *                to write into dest[]
 * @param uvalpha chroma scaling coefficient for the second line of chroma
 *                pixels, either 2048 or 0. If 0, one chroma input is used
 *                for 2 output pixels (or if the SWS_FLAG_FULL_CHR_INT flag
 *                is set, it generates 1 output pixel). If 2048, two chroma
 *                input pixels should be averaged for 2 output pixels (this
 *                only happens if SWS_FLAG_FULL_CHR_INT is not set)
 * @param y       vertical line number for this output. This does not need
 *                to be used to calculate the offset in the destination,
 *                but can be used to generate comfort noise using dithering
 *                for some output formats.
 */
typedef void (*yuv2packed1_fn)(struct SwsContext *c, const int16_t *lumSrc,
                               const int16_t *chrUSrc[2],
                               const int16_t *chrVSrc[2],
                               const int16_t *alpSrc, uint8_t *dest,
                               int dstW, int uvalpha, int y);
/**
 * Write one line of horizontally scaled Y/U/V/A to packed-pixel YUV/RGB
 * output by doing bilinear scaling between two input lines.
 *
 * @param c       SWS scaling context
 * @param lumSrc  scaled luma (Y) source data, 15bit for 8-10bit output,
 *                19-bit for 16bit output (in int32_t)
 * @param chrUSrc scaled chroma (U) source data, 15bit for 8-10bit output,
 *                19-bit for 16bit output (in int32_t)
 * @param chrVSrc scaled chroma (V) source data, 15bit for 8-10bit output,
 *                19-bit for 16bit output (in int32_t)
 * @param alpSrc  scaled alpha (A) source data, 15bit for 8-10bit output,
 *                19-bit for 16bit output (in int32_t)
 * @param dest    pointer to the output plane. For 16bit output, this is
 *                uint16_t
 * @param dstW    width of lumSrc and alpSrc in pixels, number of pixels
 *                to write into dest[]
 * @param yalpha  luma/alpha scaling coefficients for the second input line.
 *                The first line's coefficients can be calculated by using
 *                4096 - yalpha
 * @param uvalpha chroma scaling coefficient for the second input line. The
 *                first line's coefficients can be calculated by using
 *                4096 - uvalpha
 * @param y       vertical line number for this output. This does not need
 *                to be used to calculate the offset in the destination,
 *                but can be used to generate comfort noise using dithering
 *                for some output formats.
 */
typedef void (*yuv2packed2_fn)(struct SwsContext *c, const int16_t *lumSrc[2],
                               const int16_t *chrUSrc[2],
                               const int16_t *chrVSrc[2],
                               const int16_t *alpSrc[2],
                               uint8_t *dest,
                               int dstW, int yalpha, int uvalpha, int y);
/**
 * Write one line of horizontally scaled Y/U/V/A to packed-pixel YUV/RGB
 * output by doing multi-point vertical scaling between input pixels.
 *
 * @param c             SWS scaling context
 * @param lumFilter     vertical luma/alpha scaling coefficients, 12bit [0,4096]
 * @param lumSrc        scaled luma (Y) source data, 15bit for 8-10bit output,
 *                      19-bit for 16bit output (in int32_t)
 * @param lumFilterSize number of vertical luma/alpha input lines to scale
 * @param chrFilter     vertical chroma scaling coefficients, 12bit [0,4096]
 * @param chrUSrc       scaled chroma (U) source data, 15bit for 8-10bit output,
 *                      19-bit for 16bit output (in int32_t)
 * @param chrVSrc       scaled chroma (V) source data, 15bit for 8-10bit output,
 *                      19-bit for 16bit output (in int32_t)
 * @param chrFilterSize number of vertical chroma input lines to scale
 * @param alpSrc        scaled alpha (A) source data, 15bit for 8-10bit output,
 *                      19-bit for 16bit output (in int32_t)
 * @param dest          pointer to the output plane. For 16bit output, this is
 *                      uint16_t
 * @param dstW          width of lumSrc and alpSrc in pixels, number of pixels
 *                      to write into dest[]
 * @param y             vertical line number for this output. This does not need
 *                      to be used to calculate the offset in the destination,
 *                      but can be used to generate comfort noise using dithering
 *                      or some output formats.
 */
typedef void (*yuv2packedX_fn)(struct SwsContext *c, const int16_t *lumFilter,
                               const int16_t **lumSrc, int lumFilterSize,
                               const int16_t *chrFilter,
                               const int16_t **chrUSrc,
                               const int16_t **chrVSrc, int chrFilterSize,
                               const int16_t **alpSrc, uint8_t *dest,
                               int dstW, int y);

/**
 * Write one line of horizontally scaled Y/U/V/A to YUV/RGB
 * output by doing multi-point vertical scaling between input pixels.
 *
 * @param c             SWS scaling context
 * @param lumFilter     vertical luma/alpha scaling coefficients, 12bit [0,4096]
 * @param lumSrc        scaled luma (Y) source data, 15bit for 8-10bit output,
 *                      19-bit for 16bit output (in int32_t)
 * @param lumFilterSize number of vertical luma/alpha input lines to scale
 * @param chrFilter     vertical chroma scaling coefficients, 12bit [0,4096]
 * @param chrUSrc       scaled chroma (U) source data, 15bit for 8-10bit output,
 *                      19-bit for 16bit output (in int32_t)
 * @param chrVSrc       scaled chroma (V) source data, 15bit for 8-10bit output,
 *                      19-bit for 16bit output (in int32_t)
 * @param chrFilterSize number of vertical chroma input lines to scale
 * @param alpSrc        scaled alpha (A) source data, 15bit for 8-10bit output,
 *                      19-bit for 16bit output (in int32_t)
 * @param dest          pointer to the output planes. For 16bit output, this is
 *                      uint16_t
 * @param dstW          width of lumSrc and alpSrc in pixels, number of pixels
 *                      to write into dest[]
 * @param y             vertical line number for this output. This does not need
 *                      to be used to calculate the offset in the destination,
 *                      but can be used to generate comfort noise using dithering
 *                      or some output formats.
 */
typedef void (*yuv2anyX_fn)(struct SwsContext *c, const int16_t *lumFilter,
                            const int16_t **lumSrc, int lumFilterSize,
                            const int16_t *chrFilter,
                            const int16_t **chrUSrc,
                            const int16_t **chrVSrc, int chrFilterSize,
                            const int16_t **alpSrc, uint8_t **dest,
                            int dstW, int y);

/* This struct should be aligned on at least a 32-byte boundary. */
typedef struct SwsContext {
    /**
     * info on struct for av_log
     */
    const AVClass *av_class;

    /**
     * Note that src, dst, srcStride, dstStride will be copied in the
     * sws_scale() wrapper so they can be freely modified here.
     */
    SwsFunc swScale;
    int srcW;                     ///< Width  of source      luma/alpha planes.
    int srcH;                     ///< Height of source      luma/alpha planes.
    int dstH;                     ///< Height of destination luma/alpha planes.
    int chrSrcW;                  ///< Width  of source      chroma     planes.
    int chrSrcH;                  ///< Height of source      chroma     planes.
    int chrDstW;                  ///< Width  of destination chroma     planes.
    int chrDstH;                  ///< Height of destination chroma     planes.
    int lumXInc, chrXInc;
    int lumYInc, chrYInc;
    enum AVPixelFormat dstFormat; ///< Destination pixel format.
    enum AVPixelFormat srcFormat; ///< Source      pixel format.
    int dstFormatBpp;             ///< Number of bits per pixel of the destination pixel format.
    int srcFormatBpp;             ///< Number of bits per pixel of the source      pixel format.
    int dstBpc, srcBpc;
    int chrSrcHSubSample;         ///< Binary logarithm of horizontal subsampling factor between luma/alpha and chroma planes in source      image.
    int chrSrcVSubSample;         ///< Binary logarithm of vertical   subsampling factor between luma/alpha and chroma planes in source      image.
    int chrDstHSubSample;         ///< Binary logarithm of horizontal subsampling factor between luma/alpha and chroma planes in destination image.
    int chrDstVSubSample;         ///< Binary logarithm of vertical   subsampling factor between luma/alpha and chroma planes in destination image.
    int vChrDrop;                 ///< Binary logarithm of extra vertical subsampling factor in source image chroma planes specified by user.
    int sliceDir;                 ///< Direction that slices are fed to the scaler (1 = top-to-bottom, -1 = bottom-to-top).
    double param[2];              ///< Input parameters for scaling algorithms that need them.

    uint32_t pal_yuv[256];
    uint32_t pal_rgb[256];

    /**
     * @name Scaled horizontal lines ring buffer.
     * The horizontal scaler keeps just enough scaled lines in a ring buffer
     * so they may be passed to the vertical scaler. The pointers to the
     * allocated buffers for each line are duplicated in sequence in the ring
     * buffer to simplify indexing and avoid wrapping around between lines
     * inside the vertical scaler code. The wrapping is done before the
     * vertical scaler is called.
     */
    //@{
    int16_t **lumPixBuf;          ///< Ring buffer for scaled horizontal luma   plane lines to be fed to the vertical scaler.
    int16_t **chrUPixBuf;         ///< Ring buffer for scaled horizontal chroma plane lines to be fed to the vertical scaler.
    int16_t **chrVPixBuf;         ///< Ring buffer for scaled horizontal chroma plane lines to be fed to the vertical scaler.
    int16_t **alpPixBuf;          ///< Ring buffer for scaled horizontal alpha  plane lines to be fed to the vertical scaler.
    int vLumBufSize;              ///< Number of vertical luma/alpha lines allocated in the ring buffer.
    int vChrBufSize;              ///< Number of vertical chroma     lines allocated in the ring buffer.
    int lastInLumBuf;             ///< Last scaled horizontal luma/alpha line from source in the ring buffer.
    int lastInChrBuf;             ///< Last scaled horizontal chroma     line from source in the ring buffer.
    int lumBufIndex;              ///< Index in ring buffer of the last scaled horizontal luma/alpha line from source.
    int chrBufIndex;              ///< Index in ring buffer of the last scaled horizontal chroma     line from source.
    //@}

    uint8_t *formatConvBuffer;

    /**
     * @name Horizontal and vertical filters.
     * To better understand the following fields, here is a pseudo-code of
     * their usage in filtering a horizontal line:
     * @code
     * for (i = 0; i < width; i++) {
     *     dst[i] = 0;
     *     for (j = 0; j < filterSize; j++)
     *         dst[i] += src[ filterPos[i] + j ] * filter[ filterSize * i + j ];
     *     dst[i] >>= FRAC_BITS; // The actual implementation is fixed-point.
     * }
     * @endcode
     */
    //@{
    int16_t *hLumFilter;          ///< Array of horizontal filter coefficients for luma/alpha planes.
    int16_t *hChrFilter;          ///< Array of horizontal filter coefficients for chroma     planes.
    int16_t *vLumFilter;          ///< Array of vertical   filter coefficients for luma/alpha planes.
    int16_t *vChrFilter;          ///< Array of vertical   filter coefficients for chroma     planes.
    int32_t *hLumFilterPos;       ///< Array of horizontal filter starting positions for each dst[i] for luma/alpha planes.
    int32_t *hChrFilterPos;       ///< Array of horizontal filter starting positions for each dst[i] for chroma     planes.
    int32_t *vLumFilterPos;       ///< Array of vertical   filter starting positions for each dst[i] for luma/alpha planes.
    int32_t *vChrFilterPos;       ///< Array of vertical   filter starting positions for each dst[i] for chroma     planes.
    int hLumFilterSize;           ///< Horizontal filter size for luma/alpha pixels.
    int hChrFilterSize;           ///< Horizontal filter size for chroma     pixels.
    int vLumFilterSize;           ///< Vertical   filter size for luma/alpha pixels.
    int vChrFilterSize;           ///< Vertical   filter size for chroma     pixels.
    //@}

    int lumMmxextFilterCodeSize;  ///< Runtime-generated MMXEXT horizontal fast bilinear scaler code size for luma/alpha planes.
    int chrMmxextFilterCodeSize;  ///< Runtime-generated MMXEXT horizontal fast bilinear scaler code size for chroma planes.
    uint8_t *lumMmxextFilterCode; ///< Runtime-generated MMXEXT horizontal fast bilinear scaler code for luma/alpha planes.
    uint8_t *chrMmxextFilterCode; ///< Runtime-generated MMXEXT horizontal fast bilinear scaler code for chroma planes.

    int canMMXEXTBeUsed;

    int dstY;                     ///< Last destination vertical line output from last slice.
    int flags;                    ///< Flags passed by the user to select scaler algorithm, optimizations, subsampling, etc...
    void *yuvTable;             // pointer to the yuv->rgb table start so it can be freed()
    uint8_t *table_rV[256 + 2*YUVRGB_TABLE_HEADROOM];
    uint8_t *table_gU[256 + 2*YUVRGB_TABLE_HEADROOM];
    int table_gV[256 + 2*YUVRGB_TABLE_HEADROOM];
    uint8_t *table_bU[256 + 2*YUVRGB_TABLE_HEADROOM];
    DECLARE_ALIGNED(16, int32_t, input_rgb2yuv_table)[16+40*4]; // This table can contain both C and SIMD formatted values, teh C vales are always at the XY_IDX points
#define RY_IDX 0
#define GY_IDX 1
#define BY_IDX 2
#define RU_IDX 3
#define GU_IDX 4
#define BU_IDX 5
#define RV_IDX 6
#define GV_IDX 7
#define BV_IDX 8
#define RGB2YUV_SHIFT 15

    int *dither_error[4];

    //Colorspace stuff
    int contrast, brightness, saturation;    // for sws_getColorspaceDetails
    int srcColorspaceTable[4];
    int dstColorspaceTable[4];
    int srcRange;                 ///< 0 = MPG YUV range, 1 = JPG YUV range (source      image).
    int dstRange;                 ///< 0 = MPG YUV range, 1 = JPG YUV range (destination image).
    int src0Alpha;
    int dst0Alpha;
    int srcXYZ;
    int dstXYZ;
    int yuv2rgb_y_offset;
    int yuv2rgb_y_coeff;
    int yuv2rgb_v2r_coeff;
    int yuv2rgb_v2g_coeff;
    int yuv2rgb_u2g_coeff;
    int yuv2rgb_u2b_coeff;

#define RED_DITHER            "0*8"
#define GREEN_DITHER          "1*8"
#define BLUE_DITHER           "2*8"
#define Y_COEFF               "3*8"
#define VR_COEFF              "4*8"
#define UB_COEFF              "5*8"
#define VG_COEFF              "6*8"
#define UG_COEFF              "7*8"
#define Y_OFFSET              "8*8"
#define U_OFFSET              "9*8"
#define V_OFFSET              "10*8"
#define LUM_MMX_FILTER_OFFSET "11*8"
#define CHR_MMX_FILTER_OFFSET "11*8+4*4*256"
#define DSTW_OFFSET           "11*8+4*4*256*2" //do not change, it is hardcoded in the ASM
#define ESP_OFFSET            "11*8+4*4*256*2+8"
#define VROUNDER_OFFSET       "11*8+4*4*256*2+16"
#define U_TEMP                "11*8+4*4*256*2+24"
#define V_TEMP                "11*8+4*4*256*2+32"
#define Y_TEMP                "11*8+4*4*256*2+40"
#define ALP_MMX_FILTER_OFFSET "11*8+4*4*256*2+48"
#define UV_OFF_PX             "11*8+4*4*256*3+48"
#define UV_OFF_BYTE           "11*8+4*4*256*3+56"
#define DITHER16              "11*8+4*4*256*3+64"
#define DITHER32              "11*8+4*4*256*3+80"

    DECLARE_ALIGNED(8, uint64_t, redDither);
    DECLARE_ALIGNED(8, uint64_t, greenDither);
    DECLARE_ALIGNED(8, uint64_t, blueDither);

    DECLARE_ALIGNED(8, uint64_t, yCoeff);
    DECLARE_ALIGNED(8, uint64_t, vrCoeff);
    DECLARE_ALIGNED(8, uint64_t, ubCoeff);
    DECLARE_ALIGNED(8, uint64_t, vgCoeff);
    DECLARE_ALIGNED(8, uint64_t, ugCoeff);
    DECLARE_ALIGNED(8, uint64_t, yOffset);
    DECLARE_ALIGNED(8, uint64_t, uOffset);
    DECLARE_ALIGNED(8, uint64_t, vOffset);
    int32_t lumMmxFilter[4 * MAX_FILTER_SIZE];
    int32_t chrMmxFilter[4 * MAX_FILTER_SIZE];
    int dstW;                     ///< Width  of destination luma/alpha planes.
    DECLARE_ALIGNED(8, uint64_t, esp);
    DECLARE_ALIGNED(8, uint64_t, vRounder);
    DECLARE_ALIGNED(8, uint64_t, u_temp);
    DECLARE_ALIGNED(8, uint64_t, v_temp);
    DECLARE_ALIGNED(8, uint64_t, y_temp);
    int32_t alpMmxFilter[4 * MAX_FILTER_SIZE];
    // alignment of these values is not necessary, but merely here
    // to maintain the same offset across x8632 and x86-64. Once we
    // use proper offset macros in the asm, they can be removed.
    DECLARE_ALIGNED(8, ptrdiff_t, uv_off); ///< offset (in pixels) between u and v planes
    DECLARE_ALIGNED(8, ptrdiff_t, uv_offx2); ///< offset (in bytes) between u and v planes
    DECLARE_ALIGNED(8, uint16_t, dither16)[8];
    DECLARE_ALIGNED(8, uint32_t, dither32)[8];

    const uint8_t *chrDither8, *lumDither8;

#if HAVE_ALTIVEC
    vector signed short   CY;
    vector signed short   CRV;
    vector signed short   CBU;
    vector signed short   CGU;
    vector signed short   CGV;
    vector signed short   OY;
    vector unsigned short CSHIFT;
    vector signed short  *vYCoeffsBank, *vCCoeffsBank;
#endif

#if ARCH_BFIN
    DECLARE_ALIGNED(4, uint32_t, oy);
    DECLARE_ALIGNED(4, uint32_t, oc);
    DECLARE_ALIGNED(4, uint32_t, zero);
    DECLARE_ALIGNED(4, uint32_t, cy);
    DECLARE_ALIGNED(4, uint32_t, crv);
    DECLARE_ALIGNED(4, uint32_t, rmask);
    DECLARE_ALIGNED(4, uint32_t, cbu);
    DECLARE_ALIGNED(4, uint32_t, bmask);
    DECLARE_ALIGNED(4, uint32_t, cgu);
    DECLARE_ALIGNED(4, uint32_t, cgv);
    DECLARE_ALIGNED(4, uint32_t, gmask);
#endif

#if HAVE_VIS
    DECLARE_ALIGNED(8, uint64_t, sparc_coeffs)[10];
#endif
    int use_mmx_vfilter;

/* pre defined color-spaces gamma */
#define XYZ_GAMMA (2.6f)
#define RGB_GAMMA (2.2f)
    int16_t *xyzgamma;
    int16_t *rgbgamma;
    int16_t xyz2rgb_matrix[3][4];

    /* function pointers for swScale() */
    yuv2planar1_fn yuv2plane1;
    yuv2planarX_fn yuv2planeX;
    yuv2interleavedX_fn yuv2nv12cX;
    yuv2packed1_fn yuv2packed1;
    yuv2packed2_fn yuv2packed2;
    yuv2packedX_fn yuv2packedX;
    yuv2anyX_fn yuv2anyX;

    /// Unscaled conversion of luma plane to YV12 for horizontal scaler.
    void (*lumToYV12)(uint8_t *dst, const uint8_t *src, const uint8_t *src2, const uint8_t *src3,
                      int width, uint32_t *pal);
    /// Unscaled conversion of alpha plane to YV12 for horizontal scaler.
    void (*alpToYV12)(uint8_t *dst, const uint8_t *src, const uint8_t *src2, const uint8_t *src3,
                      int width, uint32_t *pal);
    /// Unscaled conversion of chroma planes to YV12 for horizontal scaler.
    void (*chrToYV12)(uint8_t *dstU, uint8_t *dstV,
                      const uint8_t *src1, const uint8_t *src2, const uint8_t *src3,
                      int width, uint32_t *pal);

    /**
     * Functions to read planar input, such as planar RGB, and convert
     * internally to Y/UV/A.
     */
    /** @{ */
    void (*readLumPlanar)(uint8_t *dst, const uint8_t *src[4], int width, int32_t *rgb2yuv);
    void (*readChrPlanar)(uint8_t *dstU, uint8_t *dstV, const uint8_t *src[4],
                          int width, int32_t *rgb2yuv);
    void (*readAlpPlanar)(uint8_t *dst, const uint8_t *src[4], int width, int32_t *rgb2yuv);
    /** @} */

    /**
     * Scale one horizontal line of input data using a bilinear filter
     * to produce one line of output data. Compared to SwsContext->hScale(),
     * please take note of the following caveats when using these:
     * - Scaling is done using only 7bit instead of 14bit coefficients.
     * - You can use no more than 5 input pixels to produce 4 output
     *   pixels. Therefore, this filter should not be used for downscaling
     *   by more than ~20% in width (because that equals more than 5/4th
     *   downscaling and thus more than 5 pixels input per 4 pixels output).
     * - In general, bilinear filters create artifacts during downscaling
     *   (even when <20%), because one output pixel will span more than one
     *   input pixel, and thus some pixels will need edges of both neighbor
     *   pixels to interpolate the output pixel. Since you can use at most
     *   two input pixels per output pixel in bilinear scaling, this is
     *   impossible and thus downscaling by any size will create artifacts.
     * To enable this type of scaling, set SWS_FLAG_FAST_BILINEAR
     * in SwsContext->flags.
     */
    /** @{ */
    void (*hyscale_fast)(struct SwsContext *c,
                         int16_t *dst, int dstWidth,
                         const uint8_t *src, int srcW, int xInc);
    void (*hcscale_fast)(struct SwsContext *c,
                         int16_t *dst1, int16_t *dst2, int dstWidth,
                         const uint8_t *src1, const uint8_t *src2,
                         int srcW, int xInc);
    /** @} */

    /**
     * Scale one horizontal line of input data using a filter over the input
     * lines, to produce one (differently sized) line of output data.
     *
     * @param dst        pointer to destination buffer for horizontally scaled
     *                   data. If the number of bits per component of one
     *                   destination pixel (SwsContext->dstBpc) is <= 10, data
     *                   will be 15bpc in 16bits (int16_t) width. Else (i.e.
     *                   SwsContext->dstBpc == 16), data will be 19bpc in
     *                   32bits (int32_t) width.
     * @param dstW       width of destination image
     * @param src        pointer to source data to be scaled. If the number of
     *                   bits per component of a source pixel (SwsContext->srcBpc)
     *                   is 8, this is 8bpc in 8bits (uint8_t) width. Else
     *                   (i.e. SwsContext->dstBpc > 8), this is native depth
     *                   in 16bits (uint16_t) width. In other words, for 9-bit
     *                   YUV input, this is 9bpc, for 10-bit YUV input, this is
     *                   10bpc, and for 16-bit RGB or YUV, this is 16bpc.
     * @param filter     filter coefficients to be used per output pixel for
     *                   scaling. This contains 14bpp filtering coefficients.
     *                   Guaranteed to contain dstW * filterSize entries.
     * @param filterPos  position of the first input pixel to be used for
     *                   each output pixel during scaling. Guaranteed to
     *                   contain dstW entries.
     * @param filterSize the number of input coefficients to be used (and
     *                   thus the number of input pixels to be used) for
     *                   creating a single output pixel. Is aligned to 4
     *                   (and input coefficients thus padded with zeroes)
     *                   to simplify creating SIMD code.
     */
    /** @{ */
    void (*hyScale)(struct SwsContext *c, int16_t *dst, int dstW,
                    const uint8_t *src, const int16_t *filter,
                    const int32_t *filterPos, int filterSize);
    void (*hcScale)(struct SwsContext *c, int16_t *dst, int dstW,
                    const uint8_t *src, const int16_t *filter,
                    const int32_t *filterPos, int filterSize);
    /** @} */

    /// Color range conversion function for luma plane if needed.
    void (*lumConvertRange)(int16_t *dst, int width);
    /// Color range conversion function for chroma planes if needed.
    void (*chrConvertRange)(int16_t *dst1, int16_t *dst2, int width);

    int needs_hcscale; ///< Set if there are chroma planes to be converted.
} SwsContext;
//FIXME check init (where 0)

SwsFunc ff_yuv2rgb_get_func_ptr(SwsContext *c);
int ff_yuv2rgb_c_init_tables(SwsContext *c, const int inv_table[4],
                             int fullRange, int brightness,
                             int contrast, int saturation);

void ff_yuv2rgb_init_tables_altivec(SwsContext *c, const int inv_table[4],
                                    int brightness, int contrast, int saturation);
void updateMMXDitherTables(SwsContext *c, int dstY, int lumBufIndex, int chrBufIndex,
                           int lastInLumBuf, int lastInChrBuf);

SwsFunc ff_yuv2rgb_init_mmx(SwsContext *c);
SwsFunc ff_yuv2rgb_init_vis(SwsContext *c);
SwsFunc ff_yuv2rgb_init_altivec(SwsContext *c);
SwsFunc ff_yuv2rgb_get_func_ptr_bfin(SwsContext *c);
void ff_bfin_get_unscaled_swscale(SwsContext *c);

#if FF_API_SWS_FORMAT_NAME
/**
 * @deprecated Use av_get_pix_fmt_name() instead.
 */
attribute_deprecated
const char *sws_format_name(enum AVPixelFormat format);
#endif

static av_always_inline int is16BPS(enum AVPixelFormat pix_fmt)
{
    const AVPixFmtDescriptor *desc = av_pix_fmt_desc_get(pix_fmt);
    av_assert0(desc);
    return desc->comp[0].depth_minus1 == 15;
}

static av_always_inline int is9_OR_10BPS(enum AVPixelFormat pix_fmt)
{
    const AVPixFmtDescriptor *desc = av_pix_fmt_desc_get(pix_fmt);
    av_assert0(desc);
    return desc->comp[0].depth_minus1 >= 8 && desc->comp[0].depth_minus1 <= 13;
}

#define isNBPS(x) is9_OR_10BPS(x)

static av_always_inline int isBE(enum AVPixelFormat pix_fmt)
{
    const AVPixFmtDescriptor *desc = av_pix_fmt_desc_get(pix_fmt);
    av_assert0(desc);
    return desc->flags & AV_PIX_FMT_FLAG_BE;
}

static av_always_inline int isYUV(enum AVPixelFormat pix_fmt)
{
    const AVPixFmtDescriptor *desc = av_pix_fmt_desc_get(pix_fmt);
    av_assert0(desc);
    return !(desc->flags & AV_PIX_FMT_FLAG_RGB) && desc->nb_components >= 2;
}

static av_always_inline int isPlanarYUV(enum AVPixelFormat pix_fmt)
{
    const AVPixFmtDescriptor *desc = av_pix_fmt_desc_get(pix_fmt);
    av_assert0(desc);
    return ((desc->flags & AV_PIX_FMT_FLAG_PLANAR) && isYUV(pix_fmt));
}

static av_always_inline int isRGB(enum AVPixelFormat pix_fmt)
{
    const AVPixFmtDescriptor *desc = av_pix_fmt_desc_get(pix_fmt);
    av_assert0(desc);
    return (desc->flags & AV_PIX_FMT_FLAG_RGB);
}

#if 0 // FIXME
#define isGray(x) \
<<<<<<< HEAD
    (!(av_pix_fmt_desc_get(x)->flags & PIX_FMT_PAL) && \
     av_pix_fmt_desc_get(x)->nb_components <= 2)
=======
    (!(av_pix_fmt_descriptors[x].flags & AV_PIX_FMT_FLAG_PAL) && \
     av_pix_fmt_descriptors[x].nb_components <= 2)
>>>>>>> e6c4ac7b
#else
#define isGray(x)                      \
    ((x) == AV_PIX_FMT_GRAY8       ||  \
     (x) == AV_PIX_FMT_Y400A       ||  \
     (x) == AV_PIX_FMT_GRAY16BE    ||  \
     (x) == AV_PIX_FMT_GRAY16LE)
#endif

#define isRGBinInt(x) \
    (           \
     (x) == AV_PIX_FMT_RGB48BE     ||  \
     (x) == AV_PIX_FMT_RGB48LE     ||  \
     (x) == AV_PIX_FMT_RGBA64BE    ||  \
     (x) == AV_PIX_FMT_RGBA64LE    ||  \
     (x) == AV_PIX_FMT_RGB32       ||  \
     (x) == AV_PIX_FMT_RGB32_1     ||  \
     (x) == AV_PIX_FMT_RGB24       ||  \
     (x) == AV_PIX_FMT_RGB565BE    ||  \
     (x) == AV_PIX_FMT_RGB565LE    ||  \
     (x) == AV_PIX_FMT_RGB555BE    ||  \
     (x) == AV_PIX_FMT_RGB555LE    ||  \
     (x) == AV_PIX_FMT_RGB444BE    ||  \
     (x) == AV_PIX_FMT_RGB444LE    ||  \
     (x) == AV_PIX_FMT_RGB8        ||  \
     (x) == AV_PIX_FMT_RGB4        ||  \
     (x) == AV_PIX_FMT_RGB4_BYTE   ||  \
     (x) == AV_PIX_FMT_MONOBLACK   ||  \
     (x) == AV_PIX_FMT_MONOWHITE   \
    )
#define isBGRinInt(x) \
    (           \
     (x) == AV_PIX_FMT_BGR48BE     ||  \
     (x) == AV_PIX_FMT_BGR48LE     ||  \
     (x) == AV_PIX_FMT_BGRA64BE    ||  \
     (x) == AV_PIX_FMT_BGRA64LE    ||  \
     (x) == AV_PIX_FMT_BGR32       ||  \
     (x) == AV_PIX_FMT_BGR32_1     ||  \
     (x) == AV_PIX_FMT_BGR24       ||  \
     (x) == AV_PIX_FMT_BGR565BE    ||  \
     (x) == AV_PIX_FMT_BGR565LE    ||  \
     (x) == AV_PIX_FMT_BGR555BE    ||  \
     (x) == AV_PIX_FMT_BGR555LE    ||  \
     (x) == AV_PIX_FMT_BGR444BE    ||  \
     (x) == AV_PIX_FMT_BGR444LE    ||  \
     (x) == AV_PIX_FMT_BGR8        ||  \
     (x) == AV_PIX_FMT_BGR4        ||  \
     (x) == AV_PIX_FMT_BGR4_BYTE   ||  \
     (x) == AV_PIX_FMT_MONOBLACK   ||  \
     (x) == AV_PIX_FMT_MONOWHITE   \
    )

#define isRGBinBytes(x) (           \
           (x) == AV_PIX_FMT_RGB48BE     \
        || (x) == AV_PIX_FMT_RGB48LE     \
        || (x) == AV_PIX_FMT_RGBA64BE    \
        || (x) == AV_PIX_FMT_RGBA64LE    \
        || (x) == AV_PIX_FMT_RGBA        \
        || (x) == AV_PIX_FMT_ARGB        \
        || (x) == AV_PIX_FMT_RGB24       \
    )
#define isBGRinBytes(x) (           \
           (x) == AV_PIX_FMT_BGR48BE     \
        || (x) == AV_PIX_FMT_BGR48LE     \
        || (x) == AV_PIX_FMT_BGRA64BE    \
        || (x) == AV_PIX_FMT_BGRA64LE    \
        || (x) == AV_PIX_FMT_BGRA        \
        || (x) == AV_PIX_FMT_ABGR        \
        || (x) == AV_PIX_FMT_BGR24       \
    )

#define isAnyRGB(x) \
    (           \
          isRGBinInt(x)       ||    \
          isBGRinInt(x)       ||    \
          isRGB(x)      \
    )

static av_always_inline int isALPHA(enum AVPixelFormat pix_fmt)
{
    const AVPixFmtDescriptor *desc = av_pix_fmt_desc_get(pix_fmt);
    av_assert0(desc);
    return desc->flags & PIX_FMT_ALPHA;
}

#if 1
#define isPacked(x)         (       \
           (x)==AV_PIX_FMT_PAL8        \
        || (x)==AV_PIX_FMT_YUYV422     \
        || (x)==AV_PIX_FMT_UYVY422     \
        || (x)==AV_PIX_FMT_Y400A       \
        ||  isRGBinInt(x)           \
        ||  isBGRinInt(x)           \
    )
#else
static av_always_inline int isPacked(enum AVPixelFormat pix_fmt)
{
    const AVPixFmtDescriptor *desc = av_pix_fmt_desc_get(pix_fmt);
    av_assert0(desc);
    return ((desc->nb_components >= 2 && !(desc->flags & AV_PIX_FMT_FLAG_PLANAR)) ||
            pix_fmt == AV_PIX_FMT_PAL8);
}

#endif
static av_always_inline int isPlanar(enum AVPixelFormat pix_fmt)
{
    const AVPixFmtDescriptor *desc = av_pix_fmt_desc_get(pix_fmt);
    av_assert0(desc);
    return (desc->nb_components >= 2 && (desc->flags & AV_PIX_FMT_FLAG_PLANAR));
}

static av_always_inline int isPackedRGB(enum AVPixelFormat pix_fmt)
{
    const AVPixFmtDescriptor *desc = av_pix_fmt_desc_get(pix_fmt);
    av_assert0(desc);
    return ((desc->flags & (AV_PIX_FMT_FLAG_PLANAR | AV_PIX_FMT_FLAG_RGB)) == AV_PIX_FMT_FLAG_RGB);
}

static av_always_inline int isPlanarRGB(enum AVPixelFormat pix_fmt)
{
    const AVPixFmtDescriptor *desc = av_pix_fmt_desc_get(pix_fmt);
    av_assert0(desc);
    return ((desc->flags & (AV_PIX_FMT_FLAG_PLANAR | AV_PIX_FMT_FLAG_RGB)) ==
            (AV_PIX_FMT_FLAG_PLANAR | AV_PIX_FMT_FLAG_RGB));
}

static av_always_inline int usePal(enum AVPixelFormat pix_fmt)
{
    const AVPixFmtDescriptor *desc = av_pix_fmt_desc_get(pix_fmt);
    av_assert0(desc);
<<<<<<< HEAD
    return (desc->flags & PIX_FMT_PAL) || (desc->flags & PIX_FMT_PSEUDOPAL);
=======
    return ((desc->flags & AV_PIX_FMT_FLAG_PAL) || (desc->flags & AV_PIX_FMT_FLAG_PSEUDOPAL) ||
            pix_fmt == AV_PIX_FMT_Y400A);
>>>>>>> e6c4ac7b
}

extern const uint64_t ff_dither4[2];
extern const uint64_t ff_dither8[2];
extern const uint8_t dithers[8][8][8];
extern const uint16_t dither_scale[15][16];


extern const AVClass sws_context_class;

/**
 * Set c->swScale to an unscaled converter if one exists for the specific
 * source and destination formats, bit depths, flags, etc.
 */
void ff_get_unscaled_swscale(SwsContext *c);

void ff_swscale_get_unscaled_altivec(SwsContext *c);

/**
 * Return function pointer to fastest main scaler path function depending
 * on architecture and available optimizations.
 */
SwsFunc ff_getSwsFunc(SwsContext *c);

void ff_sws_init_input_funcs(SwsContext *c);
void ff_sws_init_output_funcs(SwsContext *c,
                              yuv2planar1_fn *yuv2plane1,
                              yuv2planarX_fn *yuv2planeX,
                              yuv2interleavedX_fn *yuv2nv12cX,
                              yuv2packed1_fn *yuv2packed1,
                              yuv2packed2_fn *yuv2packed2,
                              yuv2packedX_fn *yuv2packedX,
                              yuv2anyX_fn *yuv2anyX);
void ff_sws_init_swScale_altivec(SwsContext *c);
void ff_sws_init_swScale_mmx(SwsContext *c);

static inline void fillPlane16(uint8_t *plane, int stride, int width, int height, int y,
                               int alpha, int bits, const int big_endian)
{
    int i, j;
    uint8_t *ptr = plane + stride * y;
    int v = alpha ? 0xFFFF>>(15-bits) : (1<<bits);
    for (i = 0; i < height; i++) {
#define FILL(wfunc) \
        for (j = 0; j < width; j++) {\
            wfunc(ptr+2*j, v);\
        }
        if (big_endian) {
            FILL(AV_WB16);
        } else {
            FILL(AV_WL16);
        }
        ptr += stride;
    }
}

#endif /* SWSCALE_SWSCALE_INTERNAL_H */<|MERGE_RESOLUTION|>--- conflicted
+++ resolved
@@ -659,13 +659,8 @@
 
 #if 0 // FIXME
 #define isGray(x) \
-<<<<<<< HEAD
-    (!(av_pix_fmt_desc_get(x)->flags & PIX_FMT_PAL) && \
+    (!(av_pix_fmt_desc_get(x)->flags & AV_PIX_FMT_FLAG_PAL) && \
      av_pix_fmt_desc_get(x)->nb_components <= 2)
-=======
-    (!(av_pix_fmt_descriptors[x].flags & AV_PIX_FMT_FLAG_PAL) && \
-     av_pix_fmt_descriptors[x].nb_components <= 2)
->>>>>>> e6c4ac7b
 #else
 #define isGray(x)                      \
     ((x) == AV_PIX_FMT_GRAY8       ||  \
@@ -795,12 +790,7 @@
 {
     const AVPixFmtDescriptor *desc = av_pix_fmt_desc_get(pix_fmt);
     av_assert0(desc);
-<<<<<<< HEAD
-    return (desc->flags & PIX_FMT_PAL) || (desc->flags & PIX_FMT_PSEUDOPAL);
-=======
-    return ((desc->flags & AV_PIX_FMT_FLAG_PAL) || (desc->flags & AV_PIX_FMT_FLAG_PSEUDOPAL) ||
-            pix_fmt == AV_PIX_FMT_Y400A);
->>>>>>> e6c4ac7b
+    return (desc->flags & AV_PIX_FMT_FLAG_PAL) || (desc->flags & AV_PIX_FMT_FLAG_PSEUDOPAL);
 }
 
 extern const uint64_t ff_dither4[2];
