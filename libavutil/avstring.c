--- conflicted
+++ resolved
@@ -362,7 +362,6 @@
         ret = AVERROR(EILSEQ);
         goto end;
     }
-<<<<<<< HEAD
     top = (code & 128) >> 1;
 
     tail_len = 0;
@@ -435,72 +434,4 @@
     }
 
     return 0;
-}
-
-#ifdef TEST
-
-int main(void)
-{
-    int i;
-    char *fullpath;
-    static const char * const strings[] = {
-        "''",
-        "",
-        ":",
-        "\\",
-        "'",
-        "    ''    :",
-        "    ''  ''  :",
-        "foo   '' :",
-        "'foo'",
-        "foo     ",
-        "  '  foo  '  ",
-        "foo\\",
-        "foo':  blah:blah",
-        "foo\\:  blah:blah",
-        "foo\'",
-        "'foo :  '  :blahblah",
-        "\\ :blah",
-        "     foo",
-        "      foo       ",
-        "      foo     \\ ",
-        "foo ':blah",
-        " foo   bar    :   blahblah",
-        "\\f\\o\\o",
-        "'foo : \\ \\  '   : blahblah",
-        "'\\fo\\o:': blahblah",
-        "\\'fo\\o\\:':  foo  '  :blahblah"
-    };
-
-    printf("Testing av_get_token()\n");
-    for (i = 0; i < FF_ARRAY_ELEMS(strings); i++) {
-        const char *p = strings[i];
-        char *q;
-        printf("|%s|", p);
-        q = av_get_token(&p, ":");
-        printf(" -> |%s|", q);
-        printf(" + |%s|\n", p);
-        av_free(q);
-    }
-
-    printf("Testing av_append_path_component()\n");
-    #define TEST_APPEND_PATH_COMPONENT(path, component, expected) \
-        fullpath = av_append_path_component((path), (component)); \
-        printf("%s = %s\n", fullpath ? fullpath : "(null)", expected); \
-        av_free(fullpath);
-    TEST_APPEND_PATH_COMPONENT(NULL, NULL, "(null)")
-    TEST_APPEND_PATH_COMPONENT("path", NULL, "path");
-    TEST_APPEND_PATH_COMPONENT(NULL, "comp", "comp");
-    TEST_APPEND_PATH_COMPONENT("path", "comp", "path/comp");
-    TEST_APPEND_PATH_COMPONENT("path/", "comp", "path/comp");
-    TEST_APPEND_PATH_COMPONENT("path", "/comp", "path/comp");
-    TEST_APPEND_PATH_COMPONENT("path/", "/comp", "path/comp");
-    TEST_APPEND_PATH_COMPONENT("path/path2/", "/comp/comp2", "path/path2/comp/comp2");
-    return 0;
-}
-
-#endif /* TEST */
-=======
-    return !av_strcasecmp(name, names);
-}
->>>>>>> d12b5b2f
+}