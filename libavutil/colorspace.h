--- conflicted
+++ resolved
@@ -41,18 +41,6 @@
     b_add = FIX(1.77200*255.0/224.0) * cb + ONE_HALF;\
 }
 
-<<<<<<< HEAD
-#define YUV_TO_RGB1_CCIR_BT709(cb1, cr1)\
-{\
-    cb = (cb1) - 128;\
-    cr = (cr1) - 128;\
-    r_add = FIX(1.5747*255.0/224.0) * cr + ONE_HALF;\
-    g_add = - FIX(0.1873*255.0/224.0) * cb - FIX(0.4682*255.0/224.0) * cr + \
-            ONE_HALF;\
-    b_add = FIX(1.8556*255.0/224.0) * cb + ONE_HALF;\
-}
-
-=======
 #define YUV_TO_RGB1_CCIR_BT709(cb1, cr1)                      \
     {                                                         \
         cb    = (cb1) - 128;                                  \
@@ -64,7 +52,6 @@
     }
 
 // To be used for the BT709 variant as well
->>>>>>> 1f77e634
 #define YUV_TO_RGB2_CCIR(r, g, b, y1)\
 {\
     y = ((y1) - 16) * FIX(255.0/219.0);\
