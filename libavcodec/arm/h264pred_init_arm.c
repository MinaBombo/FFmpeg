--- conflicted
+++ resolved
@@ -74,11 +74,7 @@
         h->pred16x16[PLANE_PRED8x8  ] = ff_pred16x16_plane_neon;
 }
 
-<<<<<<< HEAD
-void ff_h264_pred_init_arm(H264PredContext *h, int codec_id, const int bit_depth)
-=======
 void ff_h264_pred_init_arm(H264PredContext *h, int codec_id, int bit_depth)
->>>>>>> b6675279
 {
     if (HAVE_NEON)    ff_h264_pred_init_neon(h, codec_id, bit_depth);
 }