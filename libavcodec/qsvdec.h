/*
 * Intel MediaSDK QSV utility functions
 *
 * copyright (c) 2013 Luca Barbato
 *
 * This file is part of FFmpeg.
 *
 * FFmpeg is free software; you can redistribute it and/or
 * modify it under the terms of the GNU Lesser General Public
 * License as published by the Free Software Foundation; either
 * version 2.1 of the License, or (at your option) any later version.
 *
 * FFmpeg is distributed in the hope that it will be useful,
 * but WITHOUT ANY WARRANTY; without even the implied warranty of
 * MERCHANTABILITY or FITNESS FOR A PARTICULAR PURPOSE.  See the GNU
 * Lesser General Public License for more details.
 *
 * You should have received a copy of the GNU Lesser General Public
 * License along with FFmpeg; if not, write to the Free Software
 * Foundation, Inc., 51 Franklin Street, Fifth Floor, Boston, MA 02110-1301 USA
 */

#ifndef AVCODEC_QSVDEC_H
#define AVCODEC_QSVDEC_H

#include <stdint.h>
#include <sys/types.h>

#include <mfx/mfxvideo.h>

#include "libavutil/frame.h"
#include "libavutil/pixfmt.h"

#include "avcodec.h"

typedef struct QSVFrame {
    AVFrame *frame;
    mfxFrameSurface1 *surface;

    mfxFrameSurface1 surface_internal;

    struct QSVFrame *next;
} QSVFrame;

typedef struct QSVContext {
    // the session used for decoding
    mfxSession session;

    // the session we allocated internally, in case the caller did not provide
    // one
    mfxSession internal_session;

    /**
     * a linked list of frames currently being used by QSV
     */
    QSVFrame *work_frames;

    // options set by the caller
    int async_depth;
    int iopattern;

    mfxExtBuffer **ext_buffers;
    int         nb_ext_buffers;
} QSVContext;

<<<<<<< HEAD
/**
 * Convert a libmfx error code into a ffmpeg error code.
 */
int ff_qsv_error(int mfx_err);

=======
>>>>>>> d0a63d8b
int ff_qsv_map_pixfmt(enum AVPixelFormat format);

int ff_qsv_init(AVCodecContext *s, QSVContext *q, mfxSession session);

int ff_qsv_decode(AVCodecContext *s, QSVContext *q,
                  AVFrame *frame, int *got_frame,
                  AVPacket *avpkt);

int ff_qsv_close(QSVContext *q);

#endif /* AVCODEC_QSVDEC_H */<|MERGE_RESOLUTION|>--- conflicted
+++ resolved
@@ -63,14 +63,6 @@
     int         nb_ext_buffers;
 } QSVContext;
 
-<<<<<<< HEAD
-/**
- * Convert a libmfx error code into a ffmpeg error code.
- */
-int ff_qsv_error(int mfx_err);
-
-=======
->>>>>>> d0a63d8b
 int ff_qsv_map_pixfmt(enum AVPixelFormat format);
 
 int ff_qsv_init(AVCodecContext *s, QSVContext *q, mfxSession session);
