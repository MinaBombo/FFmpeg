--- conflicted
+++ resolved
@@ -1137,12 +1137,8 @@
         fs->slice_rct_ry_coef = 1;
     }
 
-<<<<<<< HEAD
 retry:
-    if (c->coded_frame->key_frame)
-=======
     if (f->key_frame)
->>>>>>> 10a9149d
         ffv1_clear_slice_state(f, fs);
     if (f->version > 2) {
         encode_slice_header(f, fs);
@@ -1195,10 +1191,7 @@
 {
     FFV1Context *f      = avctx->priv_data;
     RangeCoder *const c = &f->slice_context[0]->c;
-<<<<<<< HEAD
     AVFrame *const p    = f->picture.f;
-=======
->>>>>>> 10a9149d
     int used_count      = 0;
     uint8_t keystate    = 128;
     uint8_t *buf_p;
@@ -1267,20 +1260,12 @@
 
     if (avctx->gop_size == 0 || f->picture_number % avctx->gop_size == 0) {
         put_rac(c, &keystate, 1);
-<<<<<<< HEAD
-        avctx->coded_frame->key_frame = 1;
-=======
         f->key_frame = 1;
->>>>>>> 10a9149d
         f->gob_count++;
         write_header(f);
     } else {
         put_rac(c, &keystate, 0);
-<<<<<<< HEAD
-        avctx->coded_frame->key_frame = 0;
-=======
         f->key_frame = 0;
->>>>>>> 10a9149d
     }
 
     if (f->ac > 1) {
@@ -1337,13 +1322,9 @@
 
     f->picture_number++;
     pkt->size   = buf_p - pkt->data;
-<<<<<<< HEAD
     pkt->pts    =
     pkt->dts    = pict->pts;
-    pkt->flags |= AV_PKT_FLAG_KEY * avctx->coded_frame->key_frame;
-=======
     pkt->flags |= AV_PKT_FLAG_KEY * f->key_frame;
->>>>>>> 10a9149d
     *got_packet = 1;
 
     return 0;
