--- conflicted
+++ resolved
@@ -2427,18 +2427,12 @@
 
     size = avpriv_aac_parse_header(gb, &hdr_info);
     if (size > 0) {
-<<<<<<< HEAD
         if (!ac->warned_num_aac_frames && hdr_info.num_aac_frames != 1) {
             // This is 2 for "VLB " audio in NSV files.
             // See samples/nsv/vlb_audio.
-            av_log_missing_feature(ac->avctx, "More than one AAC RDB per ADTS frame", 0);
-            ac->warned_num_aac_frames = 1;
-=======
-        if (hdr_info.num_aac_frames != 1) {
             avpriv_report_missing_feature(ac->avctx,
                                           "More than one AAC RDB per ADTS frame");
-            return AVERROR_PATCHWELCOME;
->>>>>>> 63d744e2
+            ac->warned_num_aac_frames = 1;
         }
         push_output_configuration(ac);
         if (hdr_info.chan_config) {
