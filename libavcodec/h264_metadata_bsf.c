/*
 * This file is part of FFmpeg.
 *
 * FFmpeg is free software; you can redistribute it and/or
 * modify it under the terms of the GNU Lesser General Public
 * License as published by the Free Software Foundation; either
 * version 2.1 of the License, or (at your option) any later version.
 *
 * FFmpeg is distributed in the hope that it will be useful,
 * but WITHOUT ANY WARRANTY; without even the implied warranty of
 * MERCHANTABILITY or FITNESS FOR A PARTICULAR PURPOSE.  See the GNU
 * Lesser General Public License for more details.
 *
 * You should have received a copy of the GNU Lesser General Public
 * License along with FFmpeg; if not, write to the Free Software
 * Foundation, Inc., 51 Franklin Street, Fifth Floor, Boston, MA 02110-1301 USA
 */

#include "libavutil/avstring.h"
#include "libavutil/common.h"
#include "libavutil/opt.h"

#include "bsf.h"
#include "cbs.h"
#include "cbs_h264.h"
#include "h264.h"
#include "h264_sei.h"

enum {
    PASS,
    INSERT,
    REMOVE,
};

typedef struct H264MetadataContext {
    const AVClass *class;

    CodedBitstreamContext *cbc;
    CodedBitstreamFragment access_unit;

    H264RawAUD aud_nal;
    H264RawSEI sei_nal;

    int aud;

    AVRational sample_aspect_ratio;

    int video_format;
    int video_full_range_flag;
    int colour_primaries;
    int transfer_characteristics;
    int matrix_coefficients;

    int chroma_sample_loc_type;

    AVRational tick_rate;
    int fixed_frame_rate_flag;

    int crop_left;
    int crop_right;
    int crop_top;
    int crop_bottom;

    const char *sei_user_data;
    int sei_first_au;
} H264MetadataContext;


static int h264_metadata_update_sps(AVBSFContext *bsf,
                                    H264RawSPS *sps)
{
    H264MetadataContext *ctx = bsf->priv_data;
    int need_vui = 0;
    int crop_unit_x, crop_unit_y;

    if (ctx->sample_aspect_ratio.num && ctx->sample_aspect_ratio.den) {
        // Table E-1.
        static const AVRational sar_idc[] = {
            {   0,  0 }, // Unspecified (never written here).
            {   1,  1 }, {  12, 11 }, {  10, 11 }, {  16, 11 },
            {  40, 33 }, {  24, 11 }, {  20, 11 }, {  32, 11 },
            {  80, 33 }, {  18, 11 }, {  15, 11 }, {  64, 33 },
            { 160, 99 }, {   4,  3 }, {   3,  2 }, {   2,  1 },
        };
        int num, den, i;

        av_reduce(&num, &den, ctx->sample_aspect_ratio.num,
                  ctx->sample_aspect_ratio.den, 65535);

        for (i = 1; i < FF_ARRAY_ELEMS(sar_idc); i++) {
            if (num == sar_idc[i].num &&
                den == sar_idc[i].den)
                break;
        }
        if (i == FF_ARRAY_ELEMS(sar_idc)) {
            sps->vui.aspect_ratio_idc = 255;
            sps->vui.sar_width  = num;
            sps->vui.sar_height = den;
        } else {
            sps->vui.aspect_ratio_idc = i;
        }
        sps->vui.aspect_ratio_info_present_flag = 1;
        need_vui = 1;
    }

#define SET_OR_INFER(field, value, present_flag, infer) do { \
        if (value >= 0) { \
            field = value; \
            need_vui = 1; \
        } else if (!present_flag) \
            field = infer; \
    } while (0)

    if (ctx->video_format             >= 0 ||
        ctx->video_full_range_flag    >= 0 ||
        ctx->colour_primaries         >= 0 ||
        ctx->transfer_characteristics >= 0 ||
        ctx->matrix_coefficients      >= 0) {

        SET_OR_INFER(sps->vui.video_format, ctx->video_format,
                     sps->vui.video_signal_type_present_flag, 5);

        SET_OR_INFER(sps->vui.video_full_range_flag,
                     ctx->video_full_range_flag,
                     sps->vui.video_signal_type_present_flag, 0);

        if (ctx->colour_primaries         >= 0 ||
            ctx->transfer_characteristics >= 0 ||
            ctx->matrix_coefficients      >= 0) {

            SET_OR_INFER(sps->vui.colour_primaries,
                         ctx->colour_primaries,
                         sps->vui.colour_description_present_flag, 2);

            SET_OR_INFER(sps->vui.transfer_characteristics,
                         ctx->transfer_characteristics,
                         sps->vui.colour_description_present_flag, 2);

            SET_OR_INFER(sps->vui.matrix_coefficients,
                         ctx->matrix_coefficients,
                         sps->vui.colour_description_present_flag, 2);

            sps->vui.colour_description_present_flag = 1;
        }
        sps->vui.video_signal_type_present_flag = 1;
        need_vui = 1;
    }

    if (ctx->chroma_sample_loc_type >= 0) {
        sps->vui.chroma_sample_loc_type_top_field =
            ctx->chroma_sample_loc_type;
        sps->vui.chroma_sample_loc_type_bottom_field =
            ctx->chroma_sample_loc_type;
        sps->vui.chroma_loc_info_present_flag = 1;
        need_vui = 1;
    }

    if (ctx->tick_rate.num && ctx->tick_rate.den) {
        int num, den;

        av_reduce(&num, &den, ctx->tick_rate.num, ctx->tick_rate.den,
                  UINT32_MAX > INT_MAX ? UINT32_MAX : INT_MAX);

        sps->vui.time_scale        = num;
        sps->vui.num_units_in_tick = den;

        sps->vui.timing_info_present_flag = 1;
        need_vui = 1;
    }
    SET_OR_INFER(sps->vui.fixed_frame_rate_flag,
                 ctx->fixed_frame_rate_flag,
                 sps->vui.timing_info_present_flag, 0);

    if (sps->separate_colour_plane_flag || sps->chroma_format_idc == 0) {
        crop_unit_x = 1;
        crop_unit_y = 2 - sps->frame_mbs_only_flag;
    } else {
        crop_unit_x = 1 + (sps->chroma_format_idc < 3);
        crop_unit_y = (1 + (sps->chroma_format_idc < 2)) *
                       (2 - sps->frame_mbs_only_flag);
    }
#define CROP(border, unit) do { \
        if (ctx->crop_ ## border >= 0) { \
            if (ctx->crop_ ## border % unit != 0) { \
                av_log(bsf, AV_LOG_ERROR, "Invalid value for crop_%s: " \
                       "must be a multiple of %d.\n", #border, unit); \
                return AVERROR(EINVAL); \
            } \
            sps->frame_crop_ ## border ## _offset = \
                  ctx->crop_ ## border / unit; \
            sps->frame_cropping_flag = 1; \
        } \
    } while (0)
    CROP(left,   crop_unit_x);
    CROP(right,  crop_unit_x);
    CROP(top,    crop_unit_y);
    CROP(bottom, crop_unit_y);
#undef CROP

    if (need_vui)
        sps->vui_parameters_present_flag = 1;

    return 0;
}

static int h264_metadata_filter(AVBSFContext *bsf, AVPacket *out)
{
    H264MetadataContext *ctx = bsf->priv_data;
    AVPacket *in = NULL;
    CodedBitstreamFragment *au = &ctx->access_unit;
    int err, i, j, has_sps;

    err = ff_bsf_get_packet(bsf, &in);
    if (err < 0)
        goto fail;

    err = ff_cbs_read_packet(ctx->cbc, au, in);
    if (err < 0) {
        av_log(bsf, AV_LOG_ERROR, "Failed to read packet.\n");
        goto fail;
    }

    if (au->nb_units == 0) {
        av_log(bsf, AV_LOG_ERROR, "No NAL units in packet.\n");
        err = AVERROR_INVALIDDATA;
        goto fail;
    }

    // If an AUD is present, it must be the first NAL unit.
    if (au->units[0].type == H264_NAL_AUD) {
        if (ctx->aud == REMOVE)
            ff_cbs_delete_unit(ctx->cbc, au, 0);
    } else {
        if (ctx->aud == INSERT) {
            static const int primary_pic_type_table[] = {
                0x084, // 2, 7
                0x0a5, // 0, 2, 5, 7
                0x0e7, // 0, 1, 2, 5, 6, 7
                0x210, // 4, 9
                0x318, // 3, 4, 8, 9
                0x294, // 2, 4, 7, 9
                0x3bd, // 0, 2, 3, 4, 5, 7, 8, 9
                0x3ff, // 0, 1, 2, 3, 4, 5, 6, 7, 8, 9
            };
            int primary_pic_type_mask = 0xff;
            H264RawAUD *aud = &ctx->aud_nal;

            for (i = 0; i < au->nb_units; i++) {
                if (au->units[i].type == H264_NAL_SLICE ||
                    au->units[i].type == H264_NAL_IDR_SLICE) {
                    H264RawSlice *slice = au->units[i].content;
                    for (j = 0; j < FF_ARRAY_ELEMS(primary_pic_type_table); j++) {
                         if (!(primary_pic_type_table[j] &
                               (1 << slice->header.slice_type)))
                             primary_pic_type_mask &= ~(1 << j);
                    }
                }
            }
            for (j = 0; j < FF_ARRAY_ELEMS(primary_pic_type_table); j++)
                if (primary_pic_type_mask & (1 << j))
                    break;
            if (j >= FF_ARRAY_ELEMS(primary_pic_type_table)) {
                av_log(bsf, AV_LOG_ERROR, "No usable primary_pic_type: "
                       "invalid slice types?\n");
                err = AVERROR_INVALIDDATA;
                goto fail;
            }

            aud->nal_unit_header.nal_unit_type = H264_NAL_AUD;
            aud->primary_pic_type = j;

            err = ff_cbs_insert_unit_content(ctx->cbc, au,
                                             0, H264_NAL_AUD, aud, NULL);
            if (err < 0) {
                av_log(bsf, AV_LOG_ERROR, "Failed to insert AUD.\n");
                goto fail;
            }
        }
    }

    has_sps = 0;
    for (i = 0; i < au->nb_units; i++) {
        if (au->units[i].type == H264_NAL_SPS) {
            err = h264_metadata_update_sps(bsf, au->units[i].content);
            if (err < 0)
                goto fail;
            has_sps = 1;
        }
    }

<<<<<<< HEAD
    // Insert the SEI in access units containing SPSs, and also
    // unconditionally in the first access unit we ever see.
    if (ctx->sei_user_data && (has_sps || !ctx->sei_first_au)) {
        H264RawSEI *sei;
        H264RawSEIPayload *payload;
        H264RawSEIUserDataUnregistered *udu;
        int sei_pos, sei_new;

        ctx->sei_first_au = 1;

        for (i = 0; i < au->nb_units; i++) {
            if (au->units[i].type == H264_NAL_SEI ||
                au->units[i].type == H264_NAL_SLICE ||
                au->units[i].type == H264_NAL_IDR_SLICE)
                break;
        }
        sei_pos = i;

        if (sei_pos < au->nb_units &&
            au->units[sei_pos].type == H264_NAL_SEI) {
            sei_new = 0;
            sei = au->units[sei_pos].content;
        } else {
            sei_new = 1;
            sei = &ctx->sei_nal;
            memset(sei, 0, sizeof(*sei));

            sei->nal_unit_header.nal_unit_type = H264_NAL_SEI;

            err = ff_cbs_insert_unit_content(ctx->cbc, au, sei_pos,
                                             H264_NAL_SEI, sei, NULL);
            if (err < 0) {
                av_log(bsf, AV_LOG_ERROR, "Failed to insert SEI.\n");
                goto fail;
            }
        }

        payload = &sei->payload[sei->payload_count];

        payload->payload_type = H264_SEI_TYPE_USER_DATA_UNREGISTERED;
        udu = &payload->payload.user_data_unregistered;
=======
    // Only insert the SEI in access units containing SPSs.
    if (has_sps && ctx->sei_user_data) {
        H264RawSEIPayload payload = {
            .payload_type = H264_SEI_TYPE_USER_DATA_UNREGISTERED,
        };
        H264RawSEIUserDataUnregistered *udu =
            &payload.payload.user_data_unregistered;
>>>>>>> 69062d0f

        for (i = j = 0; j < 32 && ctx->sei_user_data[i]; i++) {
            int c, v;
            c = ctx->sei_user_data[i];
            if (c == '-') {
                continue;
            } else if (av_isxdigit(c)) {
                c = av_tolower(c);
                v = (c <= '9' ? c - '0' : c - 'a' + 10);
            } else {
                goto invalid_user_data;
            }
            if (i & 1)
                udu->uuid_iso_iec_11578[j / 2] |= v;
            else
                udu->uuid_iso_iec_11578[j / 2] = v << 4;
            ++j;
        }
        if (j == 32 && ctx->sei_user_data[i] == '+') {
            size_t len = strlen(ctx->sei_user_data + i + 1);

            udu->data_ref = av_buffer_alloc(len + 1);
            if (!udu->data_ref) {
                err = AVERROR(ENOMEM);
                goto fail;
            }

            udu->data        = udu->data_ref->data;
            udu->data_length = len + 1;
            memcpy(udu->data, ctx->sei_user_data + i + 1, len + 1);

            payload.payload_size = 16 + udu->data_length;

            err = ff_cbs_h264_add_sei_message(ctx->cbc, au, &payload);
            if (err < 0) {
                av_log(bsf, AV_LOG_ERROR, "Failed to add user data SEI "
                       "message to access unit.\n");
                goto fail;
            }

        } else {
        invalid_user_data:
            av_log(bsf, AV_LOG_ERROR, "Invalid user data: "
                   "must be \"UUID+string\".\n");
            err = AVERROR(EINVAL);
        }
    }

    err = ff_cbs_write_packet(ctx->cbc, out, au);
    if (err < 0) {
        av_log(bsf, AV_LOG_ERROR, "Failed to write packet.\n");
        goto fail;
    }

    err = av_packet_copy_props(out, in);
    if (err < 0)
        goto fail;

    err = 0;
fail:
    ff_cbs_fragment_uninit(ctx->cbc, au);

    av_packet_free(&in);

    return err;
}

static int h264_metadata_init(AVBSFContext *bsf)
{
    H264MetadataContext *ctx = bsf->priv_data;
    CodedBitstreamFragment *au = &ctx->access_unit;
    int err, i;

    err = ff_cbs_init(&ctx->cbc, AV_CODEC_ID_H264, bsf);
    if (err < 0)
        return err;

    if (bsf->par_in->extradata) {
        err = ff_cbs_read_extradata(ctx->cbc, au, bsf->par_in);
        if (err < 0) {
            av_log(bsf, AV_LOG_ERROR, "Failed to read extradata.\n");
            goto fail;
        }

        for (i = 0; i < au->nb_units; i++) {
            if (au->units[i].type == H264_NAL_SPS) {
                err = h264_metadata_update_sps(bsf, au->units[i].content);
                if (err < 0)
                    goto fail;
            }
        }

        err = ff_cbs_write_extradata(ctx->cbc, bsf->par_out, au);
        if (err < 0) {
            av_log(bsf, AV_LOG_ERROR, "Failed to write extradata.\n");
            goto fail;
        }
    }

    err = 0;
fail:
    ff_cbs_fragment_uninit(ctx->cbc, au);
    return err;
}

static void h264_metadata_close(AVBSFContext *bsf)
{
    H264MetadataContext *ctx = bsf->priv_data;
    ff_cbs_close(&ctx->cbc);
}

#define OFFSET(x) offsetof(H264MetadataContext, x)
static const AVOption h264_metadata_options[] = {
    { "aud", "Access Unit Delimiter NAL units",
        OFFSET(aud), AV_OPT_TYPE_INT,
        { .i64 = PASS }, PASS, REMOVE, 0, "aud" },
    { "pass",   NULL, 0, AV_OPT_TYPE_CONST, { .i64 = PASS   }, .unit = "aud" },
    { "insert", NULL, 0, AV_OPT_TYPE_CONST, { .i64 = INSERT }, .unit = "aud" },
    { "remove", NULL, 0, AV_OPT_TYPE_CONST, { .i64 = REMOVE }, .unit = "aud" },

    { "sample_aspect_ratio", "Set sample aspect ratio (table E-1)",
        OFFSET(sample_aspect_ratio), AV_OPT_TYPE_RATIONAL,
        { .dbl = 0.0 }, 0, 65535 },

    { "video_format", "Set video format (table E-2)",
        OFFSET(video_format), AV_OPT_TYPE_INT,
        { .i64 = -1 }, -1, 7 },
    { "video_full_range_flag", "Set video full range flag",
        OFFSET(video_full_range_flag), AV_OPT_TYPE_INT,
        { .i64 = -1 }, -1, 1 },
    { "colour_primaries", "Set colour primaries (table E-3)",
        OFFSET(colour_primaries), AV_OPT_TYPE_INT,
        { .i64 = -1 }, -1, 255 },
    { "transfer_characteristics", "Set transfer characteristics (table E-4)",
        OFFSET(transfer_characteristics), AV_OPT_TYPE_INT,
        { .i64 = -1 }, -1, 255 },
    { "matrix_coefficients", "Set matrix coefficients (table E-5)",
        OFFSET(matrix_coefficients), AV_OPT_TYPE_INT,
        { .i64 = -1 }, -1, 255 },

    { "chroma_sample_loc_type", "Set chroma sample location type (figure E-1)",
        OFFSET(chroma_sample_loc_type), AV_OPT_TYPE_INT,
        { .i64 = -1 }, -1, 6 },

    { "tick_rate", "Set VUI tick rate (num_units_in_tick / time_scale)",
        OFFSET(tick_rate), AV_OPT_TYPE_RATIONAL,
        { .dbl = 0.0 }, 0, UINT_MAX },
    { "fixed_frame_rate_flag", "Set VUI fixed frame rate flag",
        OFFSET(fixed_frame_rate_flag), AV_OPT_TYPE_INT,
        { .i64 = -1 }, -1, 1 },

    { "crop_left", "Set left border crop offset",
        OFFSET(crop_left), AV_OPT_TYPE_INT,
        { .i64 = -1 }, -1, H264_MAX_WIDTH },
    { "crop_right", "Set right border crop offset",
        OFFSET(crop_right), AV_OPT_TYPE_INT,
        { .i64 = -1 }, -1, H264_MAX_WIDTH },
    { "crop_top", "Set top border crop offset",
        OFFSET(crop_top), AV_OPT_TYPE_INT,
        { .i64 = -1 }, -1, H264_MAX_HEIGHT },
    { "crop_bottom", "Set bottom border crop offset",
        OFFSET(crop_bottom), AV_OPT_TYPE_INT,
        { .i64 = -1 }, -1, H264_MAX_HEIGHT },

    { "sei_user_data", "Insert SEI user data (UUID+string)",
        OFFSET(sei_user_data), AV_OPT_TYPE_STRING, { .str = NULL } },

    { NULL }
};

static const AVClass h264_metadata_class = {
    .class_name = "h264_metadata_bsf",
    .item_name  = av_default_item_name,
    .option     = h264_metadata_options,
    .version    = LIBAVUTIL_VERSION_INT,
};

static const enum AVCodecID h264_metadata_codec_ids[] = {
    AV_CODEC_ID_H264, AV_CODEC_ID_NONE,
};

const AVBitStreamFilter ff_h264_metadata_bsf = {
    .name           = "h264_metadata",
    .priv_data_size = sizeof(H264MetadataContext),
    .priv_class     = &h264_metadata_class,
    .init           = &h264_metadata_init,
    .close          = &h264_metadata_close,
    .filter         = &h264_metadata_filter,
    .codec_ids      = h264_metadata_codec_ids,
};<|MERGE_RESOLUTION|>--- conflicted
+++ resolved
@@ -288,57 +288,16 @@
         }
     }
 
-<<<<<<< HEAD
     // Insert the SEI in access units containing SPSs, and also
     // unconditionally in the first access unit we ever see.
     if (ctx->sei_user_data && (has_sps || !ctx->sei_first_au)) {
-        H264RawSEI *sei;
-        H264RawSEIPayload *payload;
-        H264RawSEIUserDataUnregistered *udu;
-        int sei_pos, sei_new;
-
-        ctx->sei_first_au = 1;
-
-        for (i = 0; i < au->nb_units; i++) {
-            if (au->units[i].type == H264_NAL_SEI ||
-                au->units[i].type == H264_NAL_SLICE ||
-                au->units[i].type == H264_NAL_IDR_SLICE)
-                break;
-        }
-        sei_pos = i;
-
-        if (sei_pos < au->nb_units &&
-            au->units[sei_pos].type == H264_NAL_SEI) {
-            sei_new = 0;
-            sei = au->units[sei_pos].content;
-        } else {
-            sei_new = 1;
-            sei = &ctx->sei_nal;
-            memset(sei, 0, sizeof(*sei));
-
-            sei->nal_unit_header.nal_unit_type = H264_NAL_SEI;
-
-            err = ff_cbs_insert_unit_content(ctx->cbc, au, sei_pos,
-                                             H264_NAL_SEI, sei, NULL);
-            if (err < 0) {
-                av_log(bsf, AV_LOG_ERROR, "Failed to insert SEI.\n");
-                goto fail;
-            }
-        }
-
-        payload = &sei->payload[sei->payload_count];
-
-        payload->payload_type = H264_SEI_TYPE_USER_DATA_UNREGISTERED;
-        udu = &payload->payload.user_data_unregistered;
-=======
-    // Only insert the SEI in access units containing SPSs.
-    if (has_sps && ctx->sei_user_data) {
         H264RawSEIPayload payload = {
             .payload_type = H264_SEI_TYPE_USER_DATA_UNREGISTERED,
         };
         H264RawSEIUserDataUnregistered *udu =
             &payload.payload.user_data_unregistered;
->>>>>>> 69062d0f
+
+        ctx->sei_first_au = 1;
 
         for (i = j = 0; j < 32 && ctx->sei_user_data[i]; i++) {
             int c, v;
