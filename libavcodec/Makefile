--- conflicted
+++ resolved
@@ -276,15 +276,10 @@
 OBJS-$(CONFIG_FRAPS_DECODER)           += fraps.o
 OBJS-$(CONFIG_FRWU_DECODER)            += frwu.o
 OBJS-$(CONFIG_G2M_DECODER)             += g2meet.o elsdec.o
-<<<<<<< HEAD
-OBJS-$(CONFIG_G723_1_DECODER)          += g723_1.o acelp_vectors.o \
+OBJS-$(CONFIG_G723_1_DECODER)          += g723_1dec.o acelp_vectors.o \
                                           celp_filters.o celp_math.o
-OBJS-$(CONFIG_G723_1_ENCODER)          += g723_1.o acelp_vectors.o celp_math.o
+OBJS-$(CONFIG_G723_1_ENCODER)          += g723_1dec.o acelp_vectors.o celp_math.o
 OBJS-$(CONFIG_G729_DECODER)            += g729dec.o lsp.o celp_math.o acelp_filters.o acelp_pitch_delay.o acelp_vectors.o g729postfilter.o
-=======
-OBJS-$(CONFIG_G723_1_DECODER)          += g723_1dec.o acelp_vectors.o \
-                                          celp_filters.o
->>>>>>> aac996cc
 OBJS-$(CONFIG_GIF_DECODER)             += gifdec.o lzw.o
 OBJS-$(CONFIG_GIF_ENCODER)             += gif.o lzwenc.o
 OBJS-$(CONFIG_GSM_DECODER)             += gsmdec.o gsmdec_data.o msgsmdec.o
