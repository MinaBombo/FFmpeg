--- conflicted
+++ resolved
@@ -139,13 +139,8 @@
 
     output     = pic->data[0] + (avctx->height - 1) * pic->linesize[0];
     output_end = pic->data[0] +  avctx->height      * pic->linesize[0];
-<<<<<<< HEAD
-    while(src + 1 < data + srcsize) {
-        p1 = *src++;
-=======
     while (bytestream2_get_bytes_left(gb) > 0) {
         p1 = bytestream2_get_byteu(gb);
->>>>>>> 18e8fef7
         if(p1 == 0) { //Escape code
             p2 = bytestream2_get_byte(gb);
             if(p2 == 0) { //End-of-line
@@ -185,14 +180,7 @@
                 av_log(avctx, AV_LOG_ERROR, "bytestream overrun\n");
                 return AVERROR_INVALIDDATA;
             }
-<<<<<<< HEAD
-            if(data + srcsize - src < p2 * (depth >> 3)){
-                av_log(avctx, AV_LOG_ERROR, "Copy beyond input buffer\n");
-                return -1;
-            }
-=======
-
->>>>>>> 18e8fef7
+
             if ((depth == 8) || (depth == 24)) {
                 for(i = 0; i < p2 * (depth >> 3); i++) {
                     *output++ = bytestream2_get_byteu(gb);
