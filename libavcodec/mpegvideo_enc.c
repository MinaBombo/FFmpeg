/*
 * The simplest mpeg encoder (well, it was the simplest!)
 * Copyright (c) 2000,2001 Fabrice Bellard
 * Copyright (c) 2002-2004 Michael Niedermayer <michaelni@gmx.at>
 *
 * 4MV & hq & B-frame encoding stuff by Michael Niedermayer <michaelni@gmx.at>
 *
 * This file is part of FFmpeg.
 *
 * FFmpeg is free software; you can redistribute it and/or
 * modify it under the terms of the GNU Lesser General Public
 * License as published by the Free Software Foundation; either
 * version 2.1 of the License, or (at your option) any later version.
 *
 * FFmpeg is distributed in the hope that it will be useful,
 * but WITHOUT ANY WARRANTY; without even the implied warranty of
 * MERCHANTABILITY or FITNESS FOR A PARTICULAR PURPOSE.  See the GNU
 * Lesser General Public License for more details.
 *
 * You should have received a copy of the GNU Lesser General Public
 * License along with FFmpeg; if not, write to the Free Software
 * Foundation, Inc., 51 Franklin Street, Fifth Floor, Boston, MA 02110-1301 USA
 */

/**
 * @file
 * The simplest mpeg encoder (well, it was the simplest!).
 */

#include <stdint.h>

#include "libavutil/internal.h"
#include "libavutil/intmath.h"
#include "libavutil/mathematics.h"
#include "libavutil/pixdesc.h"
#include "libavutil/opt.h"
#include "libavutil/timer.h"
#include "avcodec.h"
#include "dct.h"
#include "idctdsp.h"
#include "mpeg12.h"
#include "mpegvideo.h"
#include "h261.h"
#include "h263.h"
#include "mjpegenc_common.h"
#include "mathops.h"
#include "mpegutils.h"
#include "mjpegenc.h"
#include "msmpeg4.h"
#include "pixblockdsp.h"
#include "qpeldsp.h"
#include "faandct.h"
#include "thread.h"
#include "aandcttab.h"
#include "flv.h"
#include "mpeg4video.h"
#include "internal.h"
#include "bytestream.h"
#include <limits.h>
#include "sp5x.h"

#define QUANT_BIAS_SHIFT 8

#define QMAT_SHIFT_MMX 16
#define QMAT_SHIFT 21

static int encode_picture(MpegEncContext *s, int picture_number);
static int dct_quantize_refine(MpegEncContext *s, int16_t *block, int16_t *weight, int16_t *orig, int n, int qscale);
static int sse_mb(MpegEncContext *s);
static void denoise_dct_c(MpegEncContext *s, int16_t *block);
static int dct_quantize_trellis_c(MpegEncContext *s, int16_t *block, int n, int qscale, int *overflow);

static uint8_t default_mv_penalty[MAX_FCODE + 1][MAX_MV * 2 + 1];
static uint8_t default_fcode_tab[MAX_MV * 2 + 1];

const AVOption ff_mpv_generic_options[] = {
    FF_MPV_COMMON_OPTS
    { NULL },
};

void ff_convert_matrix(MpegEncContext *s, int (*qmat)[64],
                       uint16_t (*qmat16)[2][64],
                       const uint16_t *quant_matrix,
                       int bias, int qmin, int qmax, int intra)
{
    FDCTDSPContext *fdsp = &s->fdsp;
    int qscale;
    int shift = 0;

    for (qscale = qmin; qscale <= qmax; qscale++) {
        int i;
        if (fdsp->fdct == ff_jpeg_fdct_islow_8  ||
            fdsp->fdct == ff_jpeg_fdct_islow_10 ||
            fdsp->fdct == ff_faandct) {
            for (i = 0; i < 64; i++) {
                const int j = s->idsp.idct_permutation[i];
                /* 16 <= qscale * quant_matrix[i] <= 7905
                 * Assume x = ff_aanscales[i] * qscale * quant_matrix[i]
                 *             19952 <=              x  <= 249205026
                 * (1 << 36) / 19952 >= (1 << 36) / (x) >= (1 << 36) / 249205026
                 *           3444240 >= (1 << 36) / (x) >= 275 */

                qmat[qscale][i] = (int)((UINT64_C(1) << QMAT_SHIFT) /
                                        (qscale * quant_matrix[j]));
            }
        } else if (fdsp->fdct == ff_fdct_ifast) {
            for (i = 0; i < 64; i++) {
                const int j = s->idsp.idct_permutation[i];
                /* 16 <= qscale * quant_matrix[i] <= 7905
                 * Assume x = ff_aanscales[i] * qscale * quant_matrix[i]
                 *             19952 <=              x  <= 249205026
                 * (1 << 36) / 19952 >= (1 << 36) / (x) >= (1 << 36) / 249205026
                 *           3444240 >= (1 << 36) / (x) >= 275 */

                qmat[qscale][i] = (int)((UINT64_C(1) << (QMAT_SHIFT + 14)) /
                                        (ff_aanscales[i] * (int64_t)qscale * quant_matrix[j]));
            }
        } else {
            for (i = 0; i < 64; i++) {
                const int j = s->idsp.idct_permutation[i];
                /* We can safely suppose that 16 <= quant_matrix[i] <= 255
                 * Assume x = qscale * quant_matrix[i]
                 * So             16 <=              x  <= 7905
                 * so (1 << 19) / 16 >= (1 << 19) / (x) >= (1 << 19) / 7905
                 * so          32768 >= (1 << 19) / (x) >= 67 */
                qmat[qscale][i] = (int)((UINT64_C(1) << QMAT_SHIFT) /
                                        (qscale * quant_matrix[j]));
                //qmat  [qscale][i] = (1 << QMAT_SHIFT_MMX) /
                //                    (qscale * quant_matrix[i]);
                qmat16[qscale][0][i] = (1 << QMAT_SHIFT_MMX) /
                                       (qscale * quant_matrix[j]);

                if (qmat16[qscale][0][i] == 0 ||
                    qmat16[qscale][0][i] == 128 * 256)
                    qmat16[qscale][0][i] = 128 * 256 - 1;
                qmat16[qscale][1][i] =
                    ROUNDED_DIV(bias << (16 - QUANT_BIAS_SHIFT),
                                qmat16[qscale][0][i]);
            }
        }

        for (i = intra; i < 64; i++) {
            int64_t max = 8191;
            if (fdsp->fdct == ff_fdct_ifast) {
                max = (8191LL * ff_aanscales[i]) >> 14;
            }
            while (((max * qmat[qscale][i]) >> shift) > INT_MAX) {
                shift++;
            }
        }
    }
    if (shift) {
        av_log(NULL, AV_LOG_INFO,
               "Warning, QMAT_SHIFT is larger than %d, overflows possible\n",
               QMAT_SHIFT - shift);
    }
}

static inline void update_qscale(MpegEncContext *s)
{
    s->qscale = (s->lambda * 139 + FF_LAMBDA_SCALE * 64) >>
                (FF_LAMBDA_SHIFT + 7);
    s->qscale = av_clip(s->qscale, s->avctx->qmin, s->avctx->qmax);

    s->lambda2 = (s->lambda * s->lambda + FF_LAMBDA_SCALE / 2) >>
                 FF_LAMBDA_SHIFT;
}

void ff_write_quant_matrix(PutBitContext *pb, uint16_t *matrix)
{
    int i;

    if (matrix) {
        put_bits(pb, 1, 1);
        for (i = 0; i < 64; i++) {
            put_bits(pb, 8, matrix[ff_zigzag_direct[i]]);
        }
    } else
        put_bits(pb, 1, 0);
}

/**
 * init s->current_picture.qscale_table from s->lambda_table
 */
void ff_init_qscale_tab(MpegEncContext *s)
{
    int8_t * const qscale_table = s->current_picture.qscale_table;
    int i;

    for (i = 0; i < s->mb_num; i++) {
        unsigned int lam = s->lambda_table[s->mb_index2xy[i]];
        int qp = (lam * 139 + FF_LAMBDA_SCALE * 64) >> (FF_LAMBDA_SHIFT + 7);
        qscale_table[s->mb_index2xy[i]] = av_clip(qp, s->avctx->qmin,
                                                  s->avctx->qmax);
    }
}

static void update_duplicate_context_after_me(MpegEncContext *dst,
                                              MpegEncContext *src)
{
#define COPY(a) dst->a= src->a
    COPY(pict_type);
    COPY(current_picture);
    COPY(f_code);
    COPY(b_code);
    COPY(qscale);
    COPY(lambda);
    COPY(lambda2);
    COPY(picture_in_gop_number);
    COPY(gop_picture_number);
    COPY(frame_pred_frame_dct); // FIXME don't set in encode_header
    COPY(progressive_frame);    // FIXME don't set in encode_header
    COPY(partitioned_frame);    // FIXME don't set in encode_header
#undef COPY
}

/**
 * Set the given MpegEncContext to defaults for encoding.
 * the changed fields will not depend upon the prior state of the MpegEncContext.
 */
static void mpv_encode_defaults(MpegEncContext *s)
{
    int i;
    ff_mpv_common_defaults(s);

    for (i = -16; i < 16; i++) {
        default_fcode_tab[i + MAX_MV] = 1;
    }
    s->me.mv_penalty = default_mv_penalty;
    s->fcode_tab     = default_fcode_tab;

    s->input_picture_number  = 0;
    s->picture_in_gop_number = 0;
}

av_cold int ff_dct_encode_init(MpegEncContext *s) {
    if (ARCH_X86)
        ff_dct_encode_init_x86(s);

    if (CONFIG_H263_ENCODER)
        ff_h263dsp_init(&s->h263dsp);
    if (!s->dct_quantize)
        s->dct_quantize = ff_dct_quantize_c;
    if (!s->denoise_dct)
        s->denoise_dct  = denoise_dct_c;
    s->fast_dct_quantize = s->dct_quantize;
    if (s->avctx->trellis)
        s->dct_quantize  = dct_quantize_trellis_c;

    return 0;
}

/* init video encoder */
av_cold int ff_mpv_encode_init(AVCodecContext *avctx)
{
    MpegEncContext *s = avctx->priv_data;
    int i, ret, format_supported;

    mpv_encode_defaults(s);

    switch (avctx->codec_id) {
    case AV_CODEC_ID_MPEG2VIDEO:
        if (avctx->pix_fmt != AV_PIX_FMT_YUV420P &&
            avctx->pix_fmt != AV_PIX_FMT_YUV422P) {
            av_log(avctx, AV_LOG_ERROR,
                   "only YUV420 and YUV422 are supported\n");
            return -1;
        }
        break;
    case AV_CODEC_ID_MJPEG:
    case AV_CODEC_ID_AMV:
        format_supported = 0;
        /* JPEG color space */
        if (avctx->pix_fmt == AV_PIX_FMT_YUVJ420P ||
            avctx->pix_fmt == AV_PIX_FMT_YUVJ422P ||
            avctx->pix_fmt == AV_PIX_FMT_YUVJ444P ||
            (avctx->color_range == AVCOL_RANGE_JPEG &&
             (avctx->pix_fmt == AV_PIX_FMT_YUV420P ||
              avctx->pix_fmt == AV_PIX_FMT_YUV422P ||
              avctx->pix_fmt == AV_PIX_FMT_YUV444P)))
            format_supported = 1;
        /* MPEG color space */
        else if (avctx->strict_std_compliance <= FF_COMPLIANCE_UNOFFICIAL &&
                 (avctx->pix_fmt == AV_PIX_FMT_YUV420P ||
                  avctx->pix_fmt == AV_PIX_FMT_YUV422P ||
                  avctx->pix_fmt == AV_PIX_FMT_YUV444P))
            format_supported = 1;

        if (!format_supported) {
            av_log(avctx, AV_LOG_ERROR, "colorspace not supported in jpeg\n");
            return -1;
        }
        break;
    default:
        if (avctx->pix_fmt != AV_PIX_FMT_YUV420P) {
            av_log(avctx, AV_LOG_ERROR, "only YUV420 is supported\n");
            return -1;
        }
    }

    switch (avctx->pix_fmt) {
    case AV_PIX_FMT_YUVJ444P:
    case AV_PIX_FMT_YUV444P:
        s->chroma_format = CHROMA_444;
        break;
    case AV_PIX_FMT_YUVJ422P:
    case AV_PIX_FMT_YUV422P:
        s->chroma_format = CHROMA_422;
        break;
    case AV_PIX_FMT_YUVJ420P:
    case AV_PIX_FMT_YUV420P:
    default:
        s->chroma_format = CHROMA_420;
        break;
    }

    s->bit_rate = avctx->bit_rate;
    s->width    = avctx->width;
    s->height   = avctx->height;
    if (avctx->gop_size > 600 &&
        avctx->strict_std_compliance > FF_COMPLIANCE_EXPERIMENTAL) {
        av_log(avctx, AV_LOG_WARNING,
               "keyframe interval too large!, reducing it from %d to %d\n",
               avctx->gop_size, 600);
        avctx->gop_size = 600;
    }
    s->gop_size     = avctx->gop_size;
    s->avctx        = avctx;
    s->flags        = avctx->flags;
    s->flags2       = avctx->flags2;
    if (avctx->max_b_frames > MAX_B_FRAMES) {
        av_log(avctx, AV_LOG_ERROR, "Too many B-frames requested, maximum "
               "is %d.\n", MAX_B_FRAMES);
        avctx->max_b_frames = MAX_B_FRAMES;
    }
    s->max_b_frames = avctx->max_b_frames;
    s->codec_id     = avctx->codec->id;
    s->strict_std_compliance = avctx->strict_std_compliance;
    s->quarter_sample     = (avctx->flags & CODEC_FLAG_QPEL) != 0;
    s->mpeg_quant         = avctx->mpeg_quant;
    s->rtp_mode           = !!avctx->rtp_payload_size;
    s->intra_dc_precision = avctx->intra_dc_precision;

    // workaround some differences between how applications specify dc precission
    if (s->intra_dc_precision < 0) {
        s->intra_dc_precision += 8;
    } else if (s->intra_dc_precision >= 8)
        s->intra_dc_precision -= 8;

    if (s->intra_dc_precision < 0) {
        av_log(avctx, AV_LOG_ERROR,
                "intra dc precision must be positive, note some applications use"
                " 0 and some 8 as base meaning 8bit, the value must not be smaller than that\n");
        return AVERROR(EINVAL);
    }

    if (s->intra_dc_precision > (avctx->codec_id == AV_CODEC_ID_MPEG2VIDEO ? 3 : 0)) {
        av_log(avctx, AV_LOG_ERROR, "intra dc precision too large\n");
        return AVERROR(EINVAL);
    }
    s->user_specified_pts = AV_NOPTS_VALUE;

    if (s->gop_size <= 1) {
        s->intra_only = 1;
        s->gop_size   = 12;
    } else {
        s->intra_only = 0;
    }

    s->me_method = avctx->me_method;

    /* Fixed QSCALE */
    s->fixed_qscale = !!(avctx->flags & CODEC_FLAG_QSCALE);

    s->adaptive_quant = (s->avctx->lumi_masking ||
                         s->avctx->dark_masking ||
                         s->avctx->temporal_cplx_masking ||
                         s->avctx->spatial_cplx_masking  ||
                         s->avctx->p_masking      ||
                         s->avctx->border_masking ||
                         (s->mpv_flags & FF_MPV_FLAG_QP_RD)) &&
                        !s->fixed_qscale;

    s->loop_filter      = !!(s->flags & CODEC_FLAG_LOOP_FILTER);

    if (avctx->rc_max_rate && !avctx->rc_buffer_size) {
        switch(avctx->codec_id) {
        case AV_CODEC_ID_MPEG1VIDEO:
        case AV_CODEC_ID_MPEG2VIDEO:
            avctx->rc_buffer_size = FFMAX(avctx->rc_max_rate, 15000000) * 112L / 15000000 * 16384;
            break;
        case AV_CODEC_ID_MPEG4:
        case AV_CODEC_ID_MSMPEG4V1:
        case AV_CODEC_ID_MSMPEG4V2:
        case AV_CODEC_ID_MSMPEG4V3:
            if       (avctx->rc_max_rate >= 15000000) {
                avctx->rc_buffer_size = 320 + (avctx->rc_max_rate - 15000000L) * (760-320) / (38400000 - 15000000);
            } else if(avctx->rc_max_rate >=  2000000) {
                avctx->rc_buffer_size =  80 + (avctx->rc_max_rate -  2000000L) * (320- 80) / (15000000 -  2000000);
            } else if(avctx->rc_max_rate >=   384000) {
                avctx->rc_buffer_size =  40 + (avctx->rc_max_rate -   384000L) * ( 80- 40) / ( 2000000 -   384000);
            } else
                avctx->rc_buffer_size = 40;
            avctx->rc_buffer_size *= 16384;
            break;
        }
        if (avctx->rc_buffer_size) {
            av_log(avctx, AV_LOG_INFO, "Automatically choosing VBV buffer size of %d kbyte\n", avctx->rc_buffer_size/8192);
        }
    }

    if ((!avctx->rc_max_rate) != (!avctx->rc_buffer_size)) {
        av_log(avctx, AV_LOG_ERROR, "Either both buffer size and max rate or neither must be specified\n");
        return -1;
    }

    if (avctx->rc_min_rate && avctx->rc_max_rate != avctx->rc_min_rate) {
        av_log(avctx, AV_LOG_INFO,
               "Warning min_rate > 0 but min_rate != max_rate isn't recommended!\n");
    }

    if (avctx->rc_min_rate && avctx->rc_min_rate > avctx->bit_rate) {
        av_log(avctx, AV_LOG_ERROR, "bitrate below min bitrate\n");
        return -1;
    }

    if (avctx->rc_max_rate && avctx->rc_max_rate < avctx->bit_rate) {
        av_log(avctx, AV_LOG_ERROR, "bitrate above max bitrate\n");
        return -1;
    }

    if (avctx->rc_max_rate &&
        avctx->rc_max_rate == avctx->bit_rate &&
        avctx->rc_max_rate != avctx->rc_min_rate) {
        av_log(avctx, AV_LOG_INFO,
               "impossible bitrate constraints, this will fail\n");
    }

    if (avctx->rc_buffer_size &&
        avctx->bit_rate * (int64_t)avctx->time_base.num >
            avctx->rc_buffer_size * (int64_t)avctx->time_base.den) {
        av_log(avctx, AV_LOG_ERROR, "VBV buffer too small for bitrate\n");
        return -1;
    }

    if (!s->fixed_qscale &&
        avctx->bit_rate * av_q2d(avctx->time_base) >
            avctx->bit_rate_tolerance) {
        av_log(avctx, AV_LOG_WARNING,
               "bitrate tolerance %d too small for bitrate %d, overriding\n", avctx->bit_rate_tolerance, avctx->bit_rate);
        avctx->bit_rate_tolerance = 5 * avctx->bit_rate * av_q2d(avctx->time_base);
    }

    if (s->avctx->rc_max_rate &&
        s->avctx->rc_min_rate == s->avctx->rc_max_rate &&
        (s->codec_id == AV_CODEC_ID_MPEG1VIDEO ||
         s->codec_id == AV_CODEC_ID_MPEG2VIDEO) &&
        90000LL * (avctx->rc_buffer_size - 1) >
            s->avctx->rc_max_rate * 0xFFFFLL) {
        av_log(avctx, AV_LOG_INFO,
               "Warning vbv_delay will be set to 0xFFFF (=VBR) as the "
               "specified vbv buffer is too large for the given bitrate!\n");
    }

    if ((s->flags & CODEC_FLAG_4MV)  && s->codec_id != AV_CODEC_ID_MPEG4 &&
        s->codec_id != AV_CODEC_ID_H263 && s->codec_id != AV_CODEC_ID_H263P &&
        s->codec_id != AV_CODEC_ID_FLV1) {
        av_log(avctx, AV_LOG_ERROR, "4MV not supported by codec\n");
        return -1;
    }

    if (s->obmc && s->avctx->mb_decision != FF_MB_DECISION_SIMPLE) {
        av_log(avctx, AV_LOG_ERROR,
               "OBMC is only supported with simple mb decision\n");
        return -1;
    }

    if (s->quarter_sample && s->codec_id != AV_CODEC_ID_MPEG4) {
        av_log(avctx, AV_LOG_ERROR, "qpel not supported by codec\n");
        return -1;
    }

    if (s->max_b_frames                    &&
        s->codec_id != AV_CODEC_ID_MPEG4      &&
        s->codec_id != AV_CODEC_ID_MPEG1VIDEO &&
        s->codec_id != AV_CODEC_ID_MPEG2VIDEO) {
        av_log(avctx, AV_LOG_ERROR, "b frames not supported by codec\n");
        return -1;
    }
    if (s->max_b_frames < 0) {
        av_log(avctx, AV_LOG_ERROR,
               "max b frames must be 0 or positive for mpegvideo based encoders\n");
        return -1;
    }

    if ((s->codec_id == AV_CODEC_ID_MPEG4 ||
         s->codec_id == AV_CODEC_ID_H263  ||
         s->codec_id == AV_CODEC_ID_H263P) &&
        (avctx->sample_aspect_ratio.num > 255 ||
         avctx->sample_aspect_ratio.den > 255)) {
        av_log(avctx, AV_LOG_WARNING,
               "Invalid pixel aspect ratio %i/%i, limit is 255/255 reducing\n",
               avctx->sample_aspect_ratio.num, avctx->sample_aspect_ratio.den);
        av_reduce(&avctx->sample_aspect_ratio.num, &avctx->sample_aspect_ratio.den,
                   avctx->sample_aspect_ratio.num,  avctx->sample_aspect_ratio.den, 255);
    }

    if ((s->codec_id == AV_CODEC_ID_H263  ||
         s->codec_id == AV_CODEC_ID_H263P) &&
        (avctx->width  > 2048 ||
         avctx->height > 1152 )) {
        av_log(avctx, AV_LOG_ERROR, "H.263 does not support resolutions above 2048x1152\n");
        return -1;
    }
    if ((s->codec_id == AV_CODEC_ID_H263  ||
         s->codec_id == AV_CODEC_ID_H263P) &&
        ((avctx->width &3) ||
         (avctx->height&3) )) {
        av_log(avctx, AV_LOG_ERROR, "w/h must be a multiple of 4\n");
        return -1;
    }

    if (s->codec_id == AV_CODEC_ID_MPEG1VIDEO &&
        (avctx->width  > 4095 ||
         avctx->height > 4095 )) {
        av_log(avctx, AV_LOG_ERROR, "MPEG-1 does not support resolutions above 4095x4095\n");
        return -1;
    }

    if (s->codec_id == AV_CODEC_ID_MPEG2VIDEO &&
        (avctx->width  > 16383 ||
         avctx->height > 16383 )) {
        av_log(avctx, AV_LOG_ERROR, "MPEG-2 does not support resolutions above 16383x16383\n");
        return -1;
    }

    if (s->codec_id == AV_CODEC_ID_RV10 &&
        (avctx->width &15 ||
         avctx->height&15 )) {
        av_log(avctx, AV_LOG_ERROR, "width and height must be a multiple of 16\n");
        return AVERROR(EINVAL);
    }

    if (s->codec_id == AV_CODEC_ID_RV20 &&
        (avctx->width &3 ||
         avctx->height&3 )) {
        av_log(avctx, AV_LOG_ERROR, "width and height must be a multiple of 4\n");
        return AVERROR(EINVAL);
    }

    if ((s->codec_id == AV_CODEC_ID_WMV1 ||
         s->codec_id == AV_CODEC_ID_WMV2) &&
         avctx->width & 1) {
         av_log(avctx, AV_LOG_ERROR, "width must be multiple of 2\n");
         return -1;
    }

    if ((s->flags & (CODEC_FLAG_INTERLACED_DCT | CODEC_FLAG_INTERLACED_ME)) &&
        s->codec_id != AV_CODEC_ID_MPEG4 && s->codec_id != AV_CODEC_ID_MPEG2VIDEO) {
        av_log(avctx, AV_LOG_ERROR, "interlacing not supported by codec\n");
        return -1;
    }

    // FIXME mpeg2 uses that too
    if (s->mpeg_quant && (   s->codec_id != AV_CODEC_ID_MPEG4
                          && s->codec_id != AV_CODEC_ID_MPEG2VIDEO)) {
        av_log(avctx, AV_LOG_ERROR,
               "mpeg2 style quantization not supported by codec\n");
        return -1;
    }

    if ((s->mpv_flags & FF_MPV_FLAG_CBP_RD) && !avctx->trellis) {
        av_log(avctx, AV_LOG_ERROR, "CBP RD needs trellis quant\n");
        return -1;
    }

    if ((s->mpv_flags & FF_MPV_FLAG_QP_RD) &&
        s->avctx->mb_decision != FF_MB_DECISION_RD) {
        av_log(avctx, AV_LOG_ERROR, "QP RD needs mbd=2\n");
        return -1;
    }

    if (s->avctx->scenechange_threshold < 1000000000 &&
        (s->flags & CODEC_FLAG_CLOSED_GOP)) {
        av_log(avctx, AV_LOG_ERROR,
               "closed gop with scene change detection are not supported yet, "
               "set threshold to 1000000000\n");
        return -1;
    }

    if (s->flags & CODEC_FLAG_LOW_DELAY) {
        if (s->codec_id != AV_CODEC_ID_MPEG2VIDEO) {
            av_log(avctx, AV_LOG_ERROR,
                  "low delay forcing is only available for mpeg2\n");
            return -1;
        }
        if (s->max_b_frames != 0) {
            av_log(avctx, AV_LOG_ERROR,
                   "b frames cannot be used with low delay\n");
            return -1;
        }
    }

    if (s->q_scale_type == 1) {
        if (avctx->qmax > 12) {
            av_log(avctx, AV_LOG_ERROR,
                   "non linear quant only supports qmax <= 12 currently\n");
            return -1;
        }
    }

    if (s->avctx->thread_count > 1         &&
        s->codec_id != AV_CODEC_ID_MPEG4      &&
        s->codec_id != AV_CODEC_ID_MPEG1VIDEO &&
        s->codec_id != AV_CODEC_ID_MPEG2VIDEO &&
        s->codec_id != AV_CODEC_ID_MJPEG      &&
        (s->codec_id != AV_CODEC_ID_H263P)) {
        av_log(avctx, AV_LOG_ERROR,
               "multi threaded encoding not supported by codec\n");
        return -1;
    }

    if (s->avctx->thread_count < 1) {
        av_log(avctx, AV_LOG_ERROR,
               "automatic thread number detection not supported by codec, "
               "patch welcome\n");
        return -1;
    }

    if (s->avctx->slices > 1 || s->avctx->thread_count > 1)
        s->rtp_mode = 1;

    if (s->avctx->thread_count > 1 && s->codec_id == AV_CODEC_ID_H263P)
        s->h263_slice_structured = 1;

    if (!avctx->time_base.den || !avctx->time_base.num) {
        av_log(avctx, AV_LOG_ERROR, "framerate not set\n");
        return -1;
    }

    i = (INT_MAX / 2 + 128) >> 8;
    if (avctx->mb_threshold >= i) {
        av_log(avctx, AV_LOG_ERROR, "mb_threshold too large, max is %d\n",
               i - 1);
        return -1;
    }

    if (avctx->b_frame_strategy && (avctx->flags & CODEC_FLAG_PASS2)) {
        av_log(avctx, AV_LOG_INFO,
               "notice: b_frame_strategy only affects the first pass\n");
        avctx->b_frame_strategy = 0;
    }

    i = av_gcd(avctx->time_base.den, avctx->time_base.num);
    if (i > 1) {
        av_log(avctx, AV_LOG_INFO, "removing common factors from framerate\n");
        avctx->time_base.den /= i;
        avctx->time_base.num /= i;
        //return -1;
    }

    if (s->mpeg_quant || s->codec_id == AV_CODEC_ID_MPEG1VIDEO || s->codec_id == AV_CODEC_ID_MPEG2VIDEO || s->codec_id == AV_CODEC_ID_MJPEG || s->codec_id==AV_CODEC_ID_AMV) {
        // (a + x * 3 / 8) / x
        s->intra_quant_bias = 3 << (QUANT_BIAS_SHIFT - 3);
        s->inter_quant_bias = 0;
    } else {
        s->intra_quant_bias = 0;
        // (a - x / 4) / x
        s->inter_quant_bias = -(1 << (QUANT_BIAS_SHIFT - 2));
    }

    if (avctx->qmin > avctx->qmax || avctx->qmin <= 0) {
        av_log(avctx, AV_LOG_ERROR, "qmin and or qmax are invalid, they must be 0 < min <= max\n");
        return AVERROR(EINVAL);
    }

    if (avctx->intra_quant_bias != FF_DEFAULT_QUANT_BIAS)
        s->intra_quant_bias = avctx->intra_quant_bias;
    if (avctx->inter_quant_bias != FF_DEFAULT_QUANT_BIAS)
        s->inter_quant_bias = avctx->inter_quant_bias;

    av_log(avctx, AV_LOG_DEBUG, "intra_quant_bias = %d inter_quant_bias = %d\n",s->intra_quant_bias,s->inter_quant_bias);

    if (avctx->codec_id == AV_CODEC_ID_MPEG4 &&
        s->avctx->time_base.den > (1 << 16) - 1) {
        av_log(avctx, AV_LOG_ERROR,
               "timebase %d/%d not supported by MPEG 4 standard, "
               "the maximum admitted value for the timebase denominator "
               "is %d\n", s->avctx->time_base.num, s->avctx->time_base.den,
               (1 << 16) - 1);
        return -1;
    }
    s->time_increment_bits = av_log2(s->avctx->time_base.den - 1) + 1;

    switch (avctx->codec->id) {
    case AV_CODEC_ID_MPEG1VIDEO:
        s->out_format = FMT_MPEG1;
        s->low_delay  = !!(s->flags & CODEC_FLAG_LOW_DELAY);
        avctx->delay  = s->low_delay ? 0 : (s->max_b_frames + 1);
        break;
    case AV_CODEC_ID_MPEG2VIDEO:
        s->out_format = FMT_MPEG1;
        s->low_delay  = !!(s->flags & CODEC_FLAG_LOW_DELAY);
        avctx->delay  = s->low_delay ? 0 : (s->max_b_frames + 1);
        s->rtp_mode   = 1;
        break;
    case AV_CODEC_ID_MJPEG:
    case AV_CODEC_ID_AMV:
        s->out_format = FMT_MJPEG;
        s->intra_only = 1; /* force intra only for jpeg */
        if (!CONFIG_MJPEG_ENCODER ||
            ff_mjpeg_encode_init(s) < 0)
            return -1;
        avctx->delay = 0;
        s->low_delay = 1;
        break;
    case AV_CODEC_ID_H261:
        if (!CONFIG_H261_ENCODER)
            return -1;
        if (ff_h261_get_picture_format(s->width, s->height) < 0) {
            av_log(avctx, AV_LOG_ERROR,
                   "The specified picture size of %dx%d is not valid for the "
                   "H.261 codec.\nValid sizes are 176x144, 352x288\n",
                    s->width, s->height);
            return -1;
        }
        s->out_format = FMT_H261;
        avctx->delay  = 0;
        s->low_delay  = 1;
        break;
    case AV_CODEC_ID_H263:
        if (!CONFIG_H263_ENCODER)
            return -1;
        if (ff_match_2uint16(ff_h263_format, FF_ARRAY_ELEMS(ff_h263_format),
                             s->width, s->height) == 8) {
            av_log(avctx, AV_LOG_ERROR,
                   "The specified picture size of %dx%d is not valid for "
                   "the H.263 codec.\nValid sizes are 128x96, 176x144, "
                   "352x288, 704x576, and 1408x1152. "
                   "Try H.263+.\n", s->width, s->height);
            return -1;
        }
        s->out_format = FMT_H263;
        avctx->delay  = 0;
        s->low_delay  = 1;
        break;
    case AV_CODEC_ID_H263P:
        s->out_format = FMT_H263;
        s->h263_plus  = 1;
        /* Fx */
        s->h263_aic        = (avctx->flags & CODEC_FLAG_AC_PRED) ? 1 : 0;
        s->modified_quant  = s->h263_aic;
        s->loop_filter     = (avctx->flags & CODEC_FLAG_LOOP_FILTER) ? 1 : 0;
        s->unrestricted_mv = s->obmc || s->loop_filter || s->umvplus;

        /* /Fx */
        /* These are just to be sure */
        avctx->delay = 0;
        s->low_delay = 1;
        break;
    case AV_CODEC_ID_FLV1:
        s->out_format      = FMT_H263;
        s->h263_flv        = 2; /* format = 1; 11-bit codes */
        s->unrestricted_mv = 1;
        s->rtp_mode  = 0; /* don't allow GOB */
        avctx->delay = 0;
        s->low_delay = 1;
        break;
    case AV_CODEC_ID_RV10:
        s->out_format = FMT_H263;
        avctx->delay  = 0;
        s->low_delay  = 1;
        break;
    case AV_CODEC_ID_RV20:
        s->out_format      = FMT_H263;
        avctx->delay       = 0;
        s->low_delay       = 1;
        s->modified_quant  = 1;
        s->h263_aic        = 1;
        s->h263_plus       = 1;
        s->loop_filter     = 1;
        s->unrestricted_mv = 0;
        break;
    case AV_CODEC_ID_MPEG4:
        s->out_format      = FMT_H263;
        s->h263_pred       = 1;
        s->unrestricted_mv = 1;
        s->low_delay       = s->max_b_frames ? 0 : 1;
        avctx->delay       = s->low_delay ? 0 : (s->max_b_frames + 1);
        break;
    case AV_CODEC_ID_MSMPEG4V2:
        s->out_format      = FMT_H263;
        s->h263_pred       = 1;
        s->unrestricted_mv = 1;
        s->msmpeg4_version = 2;
        avctx->delay       = 0;
        s->low_delay       = 1;
        break;
    case AV_CODEC_ID_MSMPEG4V3:
        s->out_format        = FMT_H263;
        s->h263_pred         = 1;
        s->unrestricted_mv   = 1;
        s->msmpeg4_version   = 3;
        s->flipflop_rounding = 1;
        avctx->delay         = 0;
        s->low_delay         = 1;
        break;
    case AV_CODEC_ID_WMV1:
        s->out_format        = FMT_H263;
        s->h263_pred         = 1;
        s->unrestricted_mv   = 1;
        s->msmpeg4_version   = 4;
        s->flipflop_rounding = 1;
        avctx->delay         = 0;
        s->low_delay         = 1;
        break;
    case AV_CODEC_ID_WMV2:
        s->out_format        = FMT_H263;
        s->h263_pred         = 1;
        s->unrestricted_mv   = 1;
        s->msmpeg4_version   = 5;
        s->flipflop_rounding = 1;
        avctx->delay         = 0;
        s->low_delay         = 1;
        break;
    default:
        return -1;
    }

    avctx->has_b_frames = !s->low_delay;

    s->encoding = 1;

    s->progressive_frame    =
    s->progressive_sequence = !(avctx->flags & (CODEC_FLAG_INTERLACED_DCT |
                                                CODEC_FLAG_INTERLACED_ME) ||
                                s->alternate_scan);

    /* init */
    ff_mpv_idct_init(s);
    if (ff_mpv_common_init(s) < 0)
        return -1;

    ff_fdctdsp_init(&s->fdsp, avctx);
    ff_me_cmp_init(&s->mecc, avctx);
    ff_mpegvideoencdsp_init(&s->mpvencdsp, avctx);
    ff_pixblockdsp_init(&s->pdsp, avctx);
    ff_qpeldsp_init(&s->qdsp);

    s->avctx->coded_frame = s->current_picture.f;

    if (s->msmpeg4_version) {
        FF_ALLOCZ_OR_GOTO(s->avctx, s->ac_stats,
                          2 * 2 * (MAX_LEVEL + 1) *
                          (MAX_RUN + 1) * 2 * sizeof(int), fail);
    }
    FF_ALLOCZ_OR_GOTO(s->avctx, s->avctx->stats_out, 256, fail);

    FF_ALLOCZ_OR_GOTO(s->avctx, s->q_intra_matrix,   64 * 32 * sizeof(int), fail);
    FF_ALLOCZ_OR_GOTO(s->avctx, s->q_chroma_intra_matrix, 64 * 32 * sizeof(int), fail);
    FF_ALLOCZ_OR_GOTO(s->avctx, s->q_inter_matrix,   64 * 32 * sizeof(int), fail);
    FF_ALLOCZ_OR_GOTO(s->avctx, s->q_intra_matrix16, 64 * 32 * 2 * sizeof(uint16_t), fail);
    FF_ALLOCZ_OR_GOTO(s->avctx, s->q_chroma_intra_matrix16, 64 * 32 * 2 * sizeof(uint16_t), fail);
    FF_ALLOCZ_OR_GOTO(s->avctx, s->q_inter_matrix16, 64 * 32 * 2 * sizeof(uint16_t), fail);
    FF_ALLOCZ_OR_GOTO(s->avctx, s->input_picture,
                      MAX_PICTURE_COUNT * sizeof(Picture *), fail);
    FF_ALLOCZ_OR_GOTO(s->avctx, s->reordered_input_picture,
                      MAX_PICTURE_COUNT * sizeof(Picture *), fail);

    if (s->avctx->noise_reduction) {
        FF_ALLOCZ_OR_GOTO(s->avctx, s->dct_offset,
                          2 * 64 * sizeof(uint16_t), fail);
    }

    ff_dct_encode_init(s);

    if ((CONFIG_H263P_ENCODER || CONFIG_RV20_ENCODER) && s->modified_quant)
        s->chroma_qscale_table = ff_h263_chroma_qscale_table;

    s->quant_precision = 5;

    ff_set_cmp(&s->mecc, s->mecc.ildct_cmp,      s->avctx->ildct_cmp);
    ff_set_cmp(&s->mecc, s->mecc.frame_skip_cmp, s->avctx->frame_skip_cmp);

    if (CONFIG_H261_ENCODER && s->out_format == FMT_H261)
        ff_h261_encode_init(s);
    if (CONFIG_H263_ENCODER && s->out_format == FMT_H263)
        ff_h263_encode_init(s);
    if (CONFIG_MSMPEG4_ENCODER && s->msmpeg4_version)
        ff_msmpeg4_encode_init(s);
    if ((CONFIG_MPEG1VIDEO_ENCODER || CONFIG_MPEG2VIDEO_ENCODER)
        && s->out_format == FMT_MPEG1)
        ff_mpeg1_encode_init(s);

    /* init q matrix */
    for (i = 0; i < 64; i++) {
        int j = s->idsp.idct_permutation[i];
        if (CONFIG_MPEG4_ENCODER && s->codec_id == AV_CODEC_ID_MPEG4 &&
            s->mpeg_quant) {
            s->intra_matrix[j] = ff_mpeg4_default_intra_matrix[i];
            s->inter_matrix[j] = ff_mpeg4_default_non_intra_matrix[i];
        } else if (s->out_format == FMT_H263 || s->out_format == FMT_H261) {
            s->intra_matrix[j] =
            s->inter_matrix[j] = ff_mpeg1_default_non_intra_matrix[i];
        } else {
            /* mpeg1/2 */
            s->intra_matrix[j] = ff_mpeg1_default_intra_matrix[i];
            s->inter_matrix[j] = ff_mpeg1_default_non_intra_matrix[i];
        }
        if (s->avctx->intra_matrix)
            s->intra_matrix[j] = s->avctx->intra_matrix[i];
        if (s->avctx->inter_matrix)
            s->inter_matrix[j] = s->avctx->inter_matrix[i];
    }

    /* precompute matrix */
    /* for mjpeg, we do include qscale in the matrix */
    if (s->out_format != FMT_MJPEG) {
        ff_convert_matrix(s, s->q_intra_matrix, s->q_intra_matrix16,
                          s->intra_matrix, s->intra_quant_bias, avctx->qmin,
                          31, 1);
        ff_convert_matrix(s, s->q_inter_matrix, s->q_inter_matrix16,
                          s->inter_matrix, s->inter_quant_bias, avctx->qmin,
                          31, 0);
    }

    if (ff_rate_control_init(s) < 0)
        return -1;

#if FF_API_ERROR_RATE
    FF_DISABLE_DEPRECATION_WARNINGS
    if (avctx->error_rate)
        s->error_rate = avctx->error_rate;
    FF_ENABLE_DEPRECATION_WARNINGS;
#endif

#if FF_API_NORMALIZE_AQP
    FF_DISABLE_DEPRECATION_WARNINGS
    if (avctx->flags & CODEC_FLAG_NORMALIZE_AQP)
        s->mpv_flags |= FF_MPV_FLAG_NAQ;
    FF_ENABLE_DEPRECATION_WARNINGS;
#endif

#if FF_API_MV0
    FF_DISABLE_DEPRECATION_WARNINGS
    if (avctx->flags & CODEC_FLAG_MV0)
        s->mpv_flags |= FF_MPV_FLAG_MV0;
    FF_ENABLE_DEPRECATION_WARNINGS
#endif

    if (avctx->b_frame_strategy == 2) {
        for (i = 0; i < s->max_b_frames + 2; i++) {
            s->tmp_frames[i] = av_frame_alloc();
            if (!s->tmp_frames[i])
                return AVERROR(ENOMEM);

            s->tmp_frames[i]->format = AV_PIX_FMT_YUV420P;
            s->tmp_frames[i]->width  = s->width  >> avctx->brd_scale;
            s->tmp_frames[i]->height = s->height >> avctx->brd_scale;

            ret = av_frame_get_buffer(s->tmp_frames[i], 32);
            if (ret < 0)
                return ret;
        }
    }

    return 0;
fail:
    ff_mpv_encode_end(avctx);
    return AVERROR_UNKNOWN;
}

av_cold int ff_mpv_encode_end(AVCodecContext *avctx)
{
    MpegEncContext *s = avctx->priv_data;
    int i;

    ff_rate_control_uninit(s);

    ff_mpv_common_end(s);
    if (CONFIG_MJPEG_ENCODER &&
        s->out_format == FMT_MJPEG)
        ff_mjpeg_encode_close(s);

    av_freep(&avctx->extradata);

    for (i = 0; i < FF_ARRAY_ELEMS(s->tmp_frames); i++)
        av_frame_free(&s->tmp_frames[i]);

    ff_free_picture_tables(&s->new_picture);
    ff_mpeg_unref_picture(s, &s->new_picture);

    av_freep(&s->avctx->stats_out);
    av_freep(&s->ac_stats);

    if(s->q_chroma_intra_matrix   != s->q_intra_matrix  ) av_freep(&s->q_chroma_intra_matrix);
    if(s->q_chroma_intra_matrix16 != s->q_intra_matrix16) av_freep(&s->q_chroma_intra_matrix16);
    s->q_chroma_intra_matrix=   NULL;
    s->q_chroma_intra_matrix16= NULL;
    av_freep(&s->q_intra_matrix);
    av_freep(&s->q_inter_matrix);
    av_freep(&s->q_intra_matrix16);
    av_freep(&s->q_inter_matrix16);
    av_freep(&s->input_picture);
    av_freep(&s->reordered_input_picture);
    av_freep(&s->dct_offset);

    return 0;
}

static int get_sae(uint8_t *src, int ref, int stride)
{
    int x,y;
    int acc = 0;

    for (y = 0; y < 16; y++) {
        for (x = 0; x < 16; x++) {
            acc += FFABS(src[x + y * stride] - ref);
        }
    }

    return acc;
}

static int get_intra_count(MpegEncContext *s, uint8_t *src,
                           uint8_t *ref, int stride)
{
    int x, y, w, h;
    int acc = 0;

    w = s->width  & ~15;
    h = s->height & ~15;

    for (y = 0; y < h; y += 16) {
        for (x = 0; x < w; x += 16) {
            int offset = x + y * stride;
            int sad  = s->mecc.sad[0](NULL, src + offset, ref + offset,
                                      stride, 16);
            int mean = (s->mpvencdsp.pix_sum(src + offset, stride) + 128) >> 8;
            int sae  = get_sae(src + offset, mean, stride);

            acc += sae + 500 < sad;
        }
    }
    return acc;
}


static int load_input_picture(MpegEncContext *s, const AVFrame *pic_arg)
{
    Picture *pic = NULL;
    int64_t pts;
    int i, display_picture_number = 0, ret;
    const int encoding_delay = s->max_b_frames ? s->max_b_frames :
                                                 (s->low_delay ? 0 : 1);
    int direct = 1;

    if (pic_arg) {
        pts = pic_arg->pts;
        display_picture_number = s->input_picture_number++;

        if (pts != AV_NOPTS_VALUE) {
            if (s->user_specified_pts != AV_NOPTS_VALUE) {
                int64_t last = s->user_specified_pts;

                if (pts <= last) {
                    av_log(s->avctx, AV_LOG_ERROR,
                           "Invalid pts (%"PRId64") <= last (%"PRId64")\n",
                           pts, last);
                    return AVERROR(EINVAL);
                }

                if (!s->low_delay && display_picture_number == 1)
                    s->dts_delta = pts - last;
            }
            s->user_specified_pts = pts;
        } else {
            if (s->user_specified_pts != AV_NOPTS_VALUE) {
                s->user_specified_pts =
                pts = s->user_specified_pts + 1;
                av_log(s->avctx, AV_LOG_INFO,
                       "Warning: AVFrame.pts=? trying to guess (%"PRId64")\n",
                       pts);
            } else {
                pts = display_picture_number;
            }
        }
    }

    if (pic_arg) {
        if (!pic_arg->buf[0])
            direct = 0;
        if (pic_arg->linesize[0] != s->linesize)
            direct = 0;
        if (pic_arg->linesize[1] != s->uvlinesize)
            direct = 0;
        if (pic_arg->linesize[2] != s->uvlinesize)
            direct = 0;
        if ((s->width & 15) || (s->height & 15))
            direct = 0;
        if (((intptr_t)(pic_arg->data[0])) & (STRIDE_ALIGN-1))
            direct = 0;
        if (s->linesize & (STRIDE_ALIGN-1))
            direct = 0;

        av_dlog(s->avctx, "%d %d %"PTRDIFF_SPECIFIER" %"PTRDIFF_SPECIFIER"\n", pic_arg->linesize[0],
                pic_arg->linesize[1], s->linesize, s->uvlinesize);

        if (direct) {
            i = ff_find_unused_picture(s, 1);
            if (i < 0)
                return i;

            pic = &s->picture[i];
            pic->reference = 3;

            if ((ret = av_frame_ref(pic->f, pic_arg)) < 0)
                return ret;
            if (ff_alloc_picture(s, pic, 1) < 0) {
                return -1;
            }
        } else {
            i = ff_find_unused_picture(s, 0);
            if (i < 0)
                return i;

            pic = &s->picture[i];
            pic->reference = 3;

            if (ff_alloc_picture(s, pic, 0) < 0) {
                return -1;
            }

            if (pic->f->data[0] + INPLACE_OFFSET == pic_arg->data[0] &&
                pic->f->data[1] + INPLACE_OFFSET == pic_arg->data[1] &&
                pic->f->data[2] + INPLACE_OFFSET == pic_arg->data[2]) {
                // empty
            } else {
                int h_chroma_shift, v_chroma_shift;
                av_pix_fmt_get_chroma_sub_sample(s->avctx->pix_fmt,
                                                 &h_chroma_shift,
                                                 &v_chroma_shift);

                for (i = 0; i < 3; i++) {
                    int src_stride = pic_arg->linesize[i];
                    int dst_stride = i ? s->uvlinesize : s->linesize;
                    int h_shift = i ? h_chroma_shift : 0;
                    int v_shift = i ? v_chroma_shift : 0;
                    int w = s->width  >> h_shift;
                    int h = s->height >> v_shift;
                    uint8_t *src = pic_arg->data[i];
                    uint8_t *dst = pic->f->data[i];
                    int vpad = 16;

                    if (   s->codec_id == AV_CODEC_ID_MPEG2VIDEO
                        && !s->progressive_sequence
                        && FFALIGN(s->height, 32) - s->height > 16)
                        vpad = 32;

                    if (!s->avctx->rc_buffer_size)
                        dst += INPLACE_OFFSET;

                    if (src_stride == dst_stride)
                        memcpy(dst, src, src_stride * h);
                    else {
                        int h2 = h;
                        uint8_t *dst2 = dst;
                        while (h2--) {
                            memcpy(dst2, src, w);
                            dst2 += dst_stride;
                            src += src_stride;
                        }
                    }
                    if ((s->width & 15) || (s->height & (vpad-1))) {
                        s->mpvencdsp.draw_edges(dst, dst_stride,
                                                w, h,
                                                16>>h_shift,
                                                vpad>>v_shift,
                                                EDGE_BOTTOM);
                    }
                }
            }
        }
        ret = av_frame_copy_props(pic->f, pic_arg);
        if (ret < 0)
            return ret;

        pic->f->display_picture_number = display_picture_number;
        pic->f->pts = pts; // we set this here to avoid modifiying pic_arg
    }

    /* shift buffer entries */
    for (i = 1; i < MAX_PICTURE_COUNT /*s->encoding_delay + 1*/; i++)
        s->input_picture[i - 1] = s->input_picture[i];

    s->input_picture[encoding_delay] = (Picture*) pic;

    return 0;
}

static int skip_check(MpegEncContext *s, Picture *p, Picture *ref)
{
    int x, y, plane;
    int score = 0;
    int64_t score64 = 0;

    for (plane = 0; plane < 3; plane++) {
        const int stride = p->f->linesize[plane];
        const int bw = plane ? 1 : 2;
        for (y = 0; y < s->mb_height * bw; y++) {
            for (x = 0; x < s->mb_width * bw; x++) {
                int off = p->shared ? 0 : 16;
                uint8_t *dptr = p->f->data[plane] + 8 * (x + y * stride) + off;
                uint8_t *rptr = ref->f->data[plane] + 8 * (x + y * stride);
                int v = s->mecc.frame_skip_cmp[1](s, dptr, rptr, stride, 8);

                switch (FFABS(s->avctx->frame_skip_exp)) {
                case 0: score    =  FFMAX(score, v);          break;
                case 1: score   += FFABS(v);                  break;
                case 2: score64 += v * (int64_t)v;                       break;
                case 3: score64 += FFABS(v * (int64_t)v * v);            break;
                case 4: score64 += (v * (int64_t)v) * (v * (int64_t)v);  break;
                }
            }
        }
    }
    emms_c();

    if (score)
        score64 = score;
    if (s->avctx->frame_skip_exp < 0)
        score64 = pow(score64 / (double)(s->mb_width * s->mb_height),
                      -1.0/s->avctx->frame_skip_exp);

    if (score64 < s->avctx->frame_skip_threshold)
        return 1;
    if (score64 < ((s->avctx->frame_skip_factor * (int64_t)s->lambda) >> 8))
        return 1;
    return 0;
}

static int encode_frame(AVCodecContext *c, AVFrame *frame)
{
    AVPacket pkt = { 0 };
    int ret, got_output;

    av_init_packet(&pkt);
    ret = avcodec_encode_video2(c, &pkt, frame, &got_output);
    if (ret < 0)
        return ret;

    ret = pkt.size;
    av_free_packet(&pkt);
    return ret;
}

static int estimate_best_b_count(MpegEncContext *s)
{
    AVCodec *codec    = avcodec_find_encoder(s->avctx->codec_id);
    AVCodecContext *c = avcodec_alloc_context3(NULL);
    const int scale = s->avctx->brd_scale;
    int i, j, out_size, p_lambda, b_lambda, lambda2;
    int64_t best_rd  = INT64_MAX;
    int best_b_count = -1;

    av_assert0(scale >= 0 && scale <= 3);

    //emms_c();
    //s->next_picture_ptr->quality;
    p_lambda = s->last_lambda_for[AV_PICTURE_TYPE_P];
    //p_lambda * FFABS(s->avctx->b_quant_factor) + s->avctx->b_quant_offset;
    b_lambda = s->last_lambda_for[AV_PICTURE_TYPE_B];
    if (!b_lambda) // FIXME we should do this somewhere else
        b_lambda = p_lambda;
    lambda2  = (b_lambda * b_lambda + (1 << FF_LAMBDA_SHIFT) / 2) >>
               FF_LAMBDA_SHIFT;

    c->width        = s->width  >> scale;
    c->height       = s->height >> scale;
    c->flags        = CODEC_FLAG_QSCALE | CODEC_FLAG_PSNR;
    c->flags       |= s->avctx->flags & CODEC_FLAG_QPEL;
    c->mb_decision  = s->avctx->mb_decision;
    c->me_cmp       = s->avctx->me_cmp;
    c->mb_cmp       = s->avctx->mb_cmp;
    c->me_sub_cmp   = s->avctx->me_sub_cmp;
    c->pix_fmt      = AV_PIX_FMT_YUV420P;
    c->time_base    = s->avctx->time_base;
    c->max_b_frames = s->max_b_frames;

    if (avcodec_open2(c, codec, NULL) < 0)
        return -1;

    for (i = 0; i < s->max_b_frames + 2; i++) {
        Picture pre_input, *pre_input_ptr = i ? s->input_picture[i - 1] :
                                                s->next_picture_ptr;
        uint8_t *data[4];

        if (pre_input_ptr && (!i || s->input_picture[i - 1])) {
            pre_input = *pre_input_ptr;
            memcpy(data, pre_input_ptr->f->data, sizeof(data));

            if (!pre_input.shared && i) {
                data[0] += INPLACE_OFFSET;
                data[1] += INPLACE_OFFSET;
                data[2] += INPLACE_OFFSET;
            }

            s->mpvencdsp.shrink[scale](s->tmp_frames[i]->data[0],
                                       s->tmp_frames[i]->linesize[0],
                                       data[0],
                                       pre_input.f->linesize[0],
                                       c->width, c->height);
            s->mpvencdsp.shrink[scale](s->tmp_frames[i]->data[1],
                                       s->tmp_frames[i]->linesize[1],
                                       data[1],
                                       pre_input.f->linesize[1],
                                       c->width >> 1, c->height >> 1);
            s->mpvencdsp.shrink[scale](s->tmp_frames[i]->data[2],
                                       s->tmp_frames[i]->linesize[2],
                                       data[2],
                                       pre_input.f->linesize[2],
                                       c->width >> 1, c->height >> 1);
        }
    }

    for (j = 0; j < s->max_b_frames + 1; j++) {
        int64_t rd = 0;

        if (!s->input_picture[j])
            break;

        c->error[0] = c->error[1] = c->error[2] = 0;

        s->tmp_frames[0]->pict_type = AV_PICTURE_TYPE_I;
        s->tmp_frames[0]->quality   = 1 * FF_QP2LAMBDA;

        out_size = encode_frame(c, s->tmp_frames[0]);

        //rd += (out_size * lambda2) >> FF_LAMBDA_SHIFT;

        for (i = 0; i < s->max_b_frames + 1; i++) {
            int is_p = i % (j + 1) == j || i == s->max_b_frames;

            s->tmp_frames[i + 1]->pict_type = is_p ?
                                     AV_PICTURE_TYPE_P : AV_PICTURE_TYPE_B;
            s->tmp_frames[i + 1]->quality   = is_p ? p_lambda : b_lambda;

            out_size = encode_frame(c, s->tmp_frames[i + 1]);

            rd += (out_size * lambda2) >> (FF_LAMBDA_SHIFT - 3);
        }

        /* get the delayed frames */
        while (out_size) {
            out_size = encode_frame(c, NULL);
            rd += (out_size * lambda2) >> (FF_LAMBDA_SHIFT - 3);
        }

        rd += c->error[0] + c->error[1] + c->error[2];

        if (rd < best_rd) {
            best_rd = rd;
            best_b_count = j;
        }
    }

    avcodec_close(c);
    av_freep(&c);

    return best_b_count;
}

static int select_input_picture(MpegEncContext *s)
{
    int i, ret;

    for (i = 1; i < MAX_PICTURE_COUNT; i++)
        s->reordered_input_picture[i - 1] = s->reordered_input_picture[i];
    s->reordered_input_picture[MAX_PICTURE_COUNT - 1] = NULL;

    /* set next picture type & ordering */
<<<<<<< HEAD
    if (s->reordered_input_picture[0] == NULL && s->input_picture[0]) {
        if (s->avctx->frame_skip_threshold || s->avctx->frame_skip_factor) {
            if (s->picture_in_gop_number < s->gop_size &&
                s->next_picture_ptr &&
                skip_check(s, s->input_picture[0], s->next_picture_ptr)) {
                // FIXME check that te gop check above is +-1 correct
                av_frame_unref(s->input_picture[0]->f);

                ff_vbv_update(s, 0);

                goto no_output_pic;
            }
        }

=======
    if (!s->reordered_input_picture[0] && s->input_picture[0]) {
>>>>>>> f929ab05
        if (/*s->picture_in_gop_number >= s->gop_size ||*/
            !s->next_picture_ptr || s->intra_only) {
            s->reordered_input_picture[0] = s->input_picture[0];
            s->reordered_input_picture[0]->f->pict_type = AV_PICTURE_TYPE_I;
            s->reordered_input_picture[0]->f->coded_picture_number =
                s->coded_picture_number++;
        } else {
            int b_frames;

            if (s->flags & CODEC_FLAG_PASS2) {
                for (i = 0; i < s->max_b_frames + 1; i++) {
                    int pict_num = s->input_picture[0]->f->display_picture_number + i;

                    if (pict_num >= s->rc_context.num_entries)
                        break;
                    if (!s->input_picture[i]) {
                        s->rc_context.entry[pict_num - 1].new_pict_type = AV_PICTURE_TYPE_P;
                        break;
                    }

                    s->input_picture[i]->f->pict_type =
                        s->rc_context.entry[pict_num].new_pict_type;
                }
            }

            if (s->avctx->b_frame_strategy == 0) {
                b_frames = s->max_b_frames;
                while (b_frames && !s->input_picture[b_frames])
                    b_frames--;
            } else if (s->avctx->b_frame_strategy == 1) {
                for (i = 1; i < s->max_b_frames + 1; i++) {
                    if (s->input_picture[i] &&
                        s->input_picture[i]->b_frame_score == 0) {
                        s->input_picture[i]->b_frame_score =
                            get_intra_count(s,
                                            s->input_picture[i    ]->f->data[0],
                                            s->input_picture[i - 1]->f->data[0],
                                            s->linesize) + 1;
                    }
                }
                for (i = 0; i < s->max_b_frames + 1; i++) {
                    if (!s->input_picture[i] ||
                        s->input_picture[i]->b_frame_score - 1 >
                            s->mb_num / s->avctx->b_sensitivity)
                        break;
                }

                b_frames = FFMAX(0, i - 1);

                /* reset scores */
                for (i = 0; i < b_frames + 1; i++) {
                    s->input_picture[i]->b_frame_score = 0;
                }
            } else if (s->avctx->b_frame_strategy == 2) {
                b_frames = estimate_best_b_count(s);
            } else {
                av_log(s->avctx, AV_LOG_ERROR, "illegal b frame strategy\n");
                b_frames = 0;
            }

            emms_c();

            for (i = b_frames - 1; i >= 0; i--) {
                int type = s->input_picture[i]->f->pict_type;
                if (type && type != AV_PICTURE_TYPE_B)
                    b_frames = i;
            }
            if (s->input_picture[b_frames]->f->pict_type == AV_PICTURE_TYPE_B &&
                b_frames == s->max_b_frames) {
                av_log(s->avctx, AV_LOG_ERROR,
                       "warning, too many b frames in a row\n");
            }

            if (s->picture_in_gop_number + b_frames >= s->gop_size) {
                if ((s->mpv_flags & FF_MPV_FLAG_STRICT_GOP) &&
                    s->gop_size > s->picture_in_gop_number) {
                    b_frames = s->gop_size - s->picture_in_gop_number - 1;
                } else {
                    if (s->flags & CODEC_FLAG_CLOSED_GOP)
                        b_frames = 0;
                    s->input_picture[b_frames]->f->pict_type = AV_PICTURE_TYPE_I;
                }
            }

            if ((s->flags & CODEC_FLAG_CLOSED_GOP) && b_frames &&
                s->input_picture[b_frames]->f->pict_type == AV_PICTURE_TYPE_I)
                b_frames--;

            s->reordered_input_picture[0] = s->input_picture[b_frames];
            if (s->reordered_input_picture[0]->f->pict_type != AV_PICTURE_TYPE_I)
                s->reordered_input_picture[0]->f->pict_type = AV_PICTURE_TYPE_P;
            s->reordered_input_picture[0]->f->coded_picture_number =
                s->coded_picture_number++;
            for (i = 0; i < b_frames; i++) {
                s->reordered_input_picture[i + 1] = s->input_picture[i];
                s->reordered_input_picture[i + 1]->f->pict_type =
                    AV_PICTURE_TYPE_B;
                s->reordered_input_picture[i + 1]->f->coded_picture_number =
                    s->coded_picture_number++;
            }
        }
    }
no_output_pic:
    if (s->reordered_input_picture[0]) {
        s->reordered_input_picture[0]->reference =
           s->reordered_input_picture[0]->f->pict_type !=
               AV_PICTURE_TYPE_B ? 3 : 0;

        ff_mpeg_unref_picture(s, &s->new_picture);
        if ((ret = ff_mpeg_ref_picture(s, &s->new_picture, s->reordered_input_picture[0])))
            return ret;

        if (s->reordered_input_picture[0]->shared || s->avctx->rc_buffer_size) {
            // input is a shared pix, so we can't modifiy it -> alloc a new
            // one & ensure that the shared one is reuseable

            Picture *pic;
            int i = ff_find_unused_picture(s, 0);
            if (i < 0)
                return i;
            pic = &s->picture[i];

            pic->reference = s->reordered_input_picture[0]->reference;
            if (ff_alloc_picture(s, pic, 0) < 0) {
                return -1;
            }

            ret = av_frame_copy_props(pic->f, s->reordered_input_picture[0]->f);
            if (ret < 0)
                return ret;

            /* mark us unused / free shared pic */
            av_frame_unref(s->reordered_input_picture[0]->f);
            s->reordered_input_picture[0]->shared = 0;

            s->current_picture_ptr = pic;
        } else {
            // input is not a shared pix -> reuse buffer for current_pix
            s->current_picture_ptr = s->reordered_input_picture[0];
            for (i = 0; i < 4; i++) {
                s->new_picture.f->data[i] += INPLACE_OFFSET;
            }
        }
        ff_mpeg_unref_picture(s, &s->current_picture);
        if ((ret = ff_mpeg_ref_picture(s, &s->current_picture,
                                       s->current_picture_ptr)) < 0)
            return ret;

        s->picture_number = s->new_picture.f->display_picture_number;
    } else {
        ff_mpeg_unref_picture(s, &s->new_picture);
    }
    return 0;
}

static void frame_end(MpegEncContext *s)
{
    if (s->unrestricted_mv &&
        s->current_picture.reference &&
        !s->intra_only) {
        const AVPixFmtDescriptor *desc = av_pix_fmt_desc_get(s->avctx->pix_fmt);
        int hshift = desc->log2_chroma_w;
        int vshift = desc->log2_chroma_h;
        s->mpvencdsp.draw_edges(s->current_picture.f->data[0],
                                s->current_picture.f->linesize[0],
                                s->h_edge_pos, s->v_edge_pos,
                                EDGE_WIDTH, EDGE_WIDTH,
                                EDGE_TOP | EDGE_BOTTOM);
        s->mpvencdsp.draw_edges(s->current_picture.f->data[1],
                                s->current_picture.f->linesize[1],
                                s->h_edge_pos >> hshift,
                                s->v_edge_pos >> vshift,
                                EDGE_WIDTH >> hshift,
                                EDGE_WIDTH >> vshift,
                                EDGE_TOP | EDGE_BOTTOM);
        s->mpvencdsp.draw_edges(s->current_picture.f->data[2],
                                s->current_picture.f->linesize[2],
                                s->h_edge_pos >> hshift,
                                s->v_edge_pos >> vshift,
                                EDGE_WIDTH >> hshift,
                                EDGE_WIDTH >> vshift,
                                EDGE_TOP | EDGE_BOTTOM);
    }

    emms_c();

    s->last_pict_type                 = s->pict_type;
    s->last_lambda_for [s->pict_type] = s->current_picture_ptr->f->quality;
    if (s->pict_type!= AV_PICTURE_TYPE_B)
        s->last_non_b_pict_type = s->pict_type;

    s->avctx->coded_frame = s->current_picture_ptr->f;

}

static void update_noise_reduction(MpegEncContext *s)
{
    int intra, i;

    for (intra = 0; intra < 2; intra++) {
        if (s->dct_count[intra] > (1 << 16)) {
            for (i = 0; i < 64; i++) {
                s->dct_error_sum[intra][i] >>= 1;
            }
            s->dct_count[intra] >>= 1;
        }

        for (i = 0; i < 64; i++) {
            s->dct_offset[intra][i] = (s->avctx->noise_reduction *
                                       s->dct_count[intra] +
                                       s->dct_error_sum[intra][i] / 2) /
                                      (s->dct_error_sum[intra][i] + 1);
        }
    }
}

static int frame_start(MpegEncContext *s)
{
    int ret;

    /* mark & release old frames */
    if (s->pict_type != AV_PICTURE_TYPE_B && s->last_picture_ptr &&
        s->last_picture_ptr != s->next_picture_ptr &&
        s->last_picture_ptr->f->buf[0]) {
        ff_mpeg_unref_picture(s, s->last_picture_ptr);
    }

    s->current_picture_ptr->f->pict_type = s->pict_type;
    s->current_picture_ptr->f->key_frame = s->pict_type == AV_PICTURE_TYPE_I;

    ff_mpeg_unref_picture(s, &s->current_picture);
    if ((ret = ff_mpeg_ref_picture(s, &s->current_picture,
                                   s->current_picture_ptr)) < 0)
        return ret;

    if (s->pict_type != AV_PICTURE_TYPE_B) {
        s->last_picture_ptr = s->next_picture_ptr;
        if (!s->droppable)
            s->next_picture_ptr = s->current_picture_ptr;
    }

    if (s->last_picture_ptr) {
        ff_mpeg_unref_picture(s, &s->last_picture);
        if (s->last_picture_ptr->f->buf[0] &&
            (ret = ff_mpeg_ref_picture(s, &s->last_picture,
                                       s->last_picture_ptr)) < 0)
            return ret;
    }
    if (s->next_picture_ptr) {
        ff_mpeg_unref_picture(s, &s->next_picture);
        if (s->next_picture_ptr->f->buf[0] &&
            (ret = ff_mpeg_ref_picture(s, &s->next_picture,
                                       s->next_picture_ptr)) < 0)
            return ret;
    }

    if (s->picture_structure!= PICT_FRAME) {
        int i;
        for (i = 0; i < 4; i++) {
            if (s->picture_structure == PICT_BOTTOM_FIELD) {
                s->current_picture.f->data[i] +=
                    s->current_picture.f->linesize[i];
            }
            s->current_picture.f->linesize[i] *= 2;
            s->last_picture.f->linesize[i]    *= 2;
            s->next_picture.f->linesize[i]    *= 2;
        }
    }

    if (s->mpeg_quant || s->codec_id == AV_CODEC_ID_MPEG2VIDEO) {
        s->dct_unquantize_intra = s->dct_unquantize_mpeg2_intra;
        s->dct_unquantize_inter = s->dct_unquantize_mpeg2_inter;
    } else if (s->out_format == FMT_H263 || s->out_format == FMT_H261) {
        s->dct_unquantize_intra = s->dct_unquantize_h263_intra;
        s->dct_unquantize_inter = s->dct_unquantize_h263_inter;
    } else {
        s->dct_unquantize_intra = s->dct_unquantize_mpeg1_intra;
        s->dct_unquantize_inter = s->dct_unquantize_mpeg1_inter;
    }

    if (s->dct_error_sum) {
        av_assert2(s->avctx->noise_reduction && s->encoding);
        update_noise_reduction(s);
    }

    return 0;
}

int ff_mpv_encode_picture(AVCodecContext *avctx, AVPacket *pkt,
                          const AVFrame *pic_arg, int *got_packet)
{
    MpegEncContext *s = avctx->priv_data;
    int i, stuffing_count, ret;
    int context_count = s->slice_context_count;

    s->picture_in_gop_number++;

    if (load_input_picture(s, pic_arg) < 0)
        return -1;

    if (select_input_picture(s) < 0) {
        return -1;
    }

    /* output? */
    if (s->new_picture.f->data[0]) {
        if ((ret = ff_alloc_packet2(avctx, pkt, s->mb_width*s->mb_height*(MAX_MB_BYTES+100)+10000)) < 0)
            return ret;
        if (s->mb_info) {
            s->mb_info_ptr = av_packet_new_side_data(pkt,
                                 AV_PKT_DATA_H263_MB_INFO,
                                 s->mb_width*s->mb_height*12);
            s->prev_mb_info = s->last_mb_info = s->mb_info_size = 0;
        }

        for (i = 0; i < context_count; i++) {
            int start_y = s->thread_context[i]->start_mb_y;
            int   end_y = s->thread_context[i]->  end_mb_y;
            int h       = s->mb_height;
            uint8_t *start = pkt->data + (size_t)(((int64_t) pkt->size) * start_y / h);
            uint8_t *end   = pkt->data + (size_t)(((int64_t) pkt->size) *   end_y / h);

            init_put_bits(&s->thread_context[i]->pb, start, end - start);
        }

        s->pict_type = s->new_picture.f->pict_type;
        //emms_c();
        ret = frame_start(s);
        if (ret < 0)
            return ret;
vbv_retry:
        if (encode_picture(s, s->picture_number) < 0)
            return -1;

        avctx->header_bits = s->header_bits;
        avctx->mv_bits     = s->mv_bits;
        avctx->misc_bits   = s->misc_bits;
        avctx->i_tex_bits  = s->i_tex_bits;
        avctx->p_tex_bits  = s->p_tex_bits;
        avctx->i_count     = s->i_count;
        // FIXME f/b_count in avctx
        avctx->p_count     = s->mb_num - s->i_count - s->skip_count;
        avctx->skip_count  = s->skip_count;

        frame_end(s);

        if (CONFIG_MJPEG_ENCODER && s->out_format == FMT_MJPEG)
            ff_mjpeg_encode_picture_trailer(&s->pb, s->header_bits);

        if (avctx->rc_buffer_size) {
            RateControlContext *rcc = &s->rc_context;
            int max_size = rcc->buffer_index * avctx->rc_max_available_vbv_use;

            if (put_bits_count(&s->pb) > max_size &&
                s->lambda < s->avctx->lmax) {
                s->next_lambda = FFMAX(s->lambda + 1, s->lambda *
                                       (s->qscale + 1) / s->qscale);
                if (s->adaptive_quant) {
                    int i;
                    for (i = 0; i < s->mb_height * s->mb_stride; i++)
                        s->lambda_table[i] =
                            FFMAX(s->lambda_table[i] + 1,
                                  s->lambda_table[i] * (s->qscale + 1) /
                                  s->qscale);
                }
                s->mb_skipped = 0;        // done in frame_start()
                // done in encode_picture() so we must undo it
                if (s->pict_type == AV_PICTURE_TYPE_P) {
                    if (s->flipflop_rounding          ||
                        s->codec_id == AV_CODEC_ID_H263P ||
                        s->codec_id == AV_CODEC_ID_MPEG4)
                        s->no_rounding ^= 1;
                }
                if (s->pict_type != AV_PICTURE_TYPE_B) {
                    s->time_base       = s->last_time_base;
                    s->last_non_b_time = s->time - s->pp_time;
                }
                for (i = 0; i < context_count; i++) {
                    PutBitContext *pb = &s->thread_context[i]->pb;
                    init_put_bits(pb, pb->buf, pb->buf_end - pb->buf);
                }
                goto vbv_retry;
            }

            av_assert0(s->avctx->rc_max_rate);
        }

        if (s->flags & CODEC_FLAG_PASS1)
            ff_write_pass1_stats(s);

        for (i = 0; i < 4; i++) {
            s->current_picture_ptr->f->error[i] =
            s->current_picture.f->error[i] =
                s->current_picture.error[i];
            avctx->error[i] += s->current_picture_ptr->f->error[i];
        }

        if (s->flags & CODEC_FLAG_PASS1)
            assert(avctx->header_bits + avctx->mv_bits + avctx->misc_bits +
                   avctx->i_tex_bits + avctx->p_tex_bits ==
                       put_bits_count(&s->pb));
        flush_put_bits(&s->pb);
        s->frame_bits  = put_bits_count(&s->pb);

        stuffing_count = ff_vbv_update(s, s->frame_bits);
        s->stuffing_bits = 8*stuffing_count;
        if (stuffing_count) {
            if (s->pb.buf_end - s->pb.buf - (put_bits_count(&s->pb) >> 3) <
                    stuffing_count + 50) {
                av_log(s->avctx, AV_LOG_ERROR, "stuffing too large\n");
                return -1;
            }

            switch (s->codec_id) {
            case AV_CODEC_ID_MPEG1VIDEO:
            case AV_CODEC_ID_MPEG2VIDEO:
                while (stuffing_count--) {
                    put_bits(&s->pb, 8, 0);
                }
            break;
            case AV_CODEC_ID_MPEG4:
                put_bits(&s->pb, 16, 0);
                put_bits(&s->pb, 16, 0x1C3);
                stuffing_count -= 4;
                while (stuffing_count--) {
                    put_bits(&s->pb, 8, 0xFF);
                }
            break;
            default:
                av_log(s->avctx, AV_LOG_ERROR, "vbv buffer overflow\n");
            }
            flush_put_bits(&s->pb);
            s->frame_bits  = put_bits_count(&s->pb);
        }

        /* update mpeg1/2 vbv_delay for CBR */
        if (s->avctx->rc_max_rate                          &&
            s->avctx->rc_min_rate == s->avctx->rc_max_rate &&
            s->out_format == FMT_MPEG1                     &&
            90000LL * (avctx->rc_buffer_size - 1) <=
                s->avctx->rc_max_rate * 0xFFFFLL) {
            int vbv_delay, min_delay;
            double inbits  = s->avctx->rc_max_rate *
                             av_q2d(s->avctx->time_base);
            int    minbits = s->frame_bits - 8 *
                             (s->vbv_delay_ptr - s->pb.buf - 1);
            double bits    = s->rc_context.buffer_index + minbits - inbits;

            if (bits < 0)
                av_log(s->avctx, AV_LOG_ERROR,
                       "Internal error, negative bits\n");

            assert(s->repeat_first_field == 0);

            vbv_delay = bits * 90000 / s->avctx->rc_max_rate;
            min_delay = (minbits * 90000LL + s->avctx->rc_max_rate - 1) /
                        s->avctx->rc_max_rate;

            vbv_delay = FFMAX(vbv_delay, min_delay);

            av_assert0(vbv_delay < 0xFFFF);

            s->vbv_delay_ptr[0] &= 0xF8;
            s->vbv_delay_ptr[0] |= vbv_delay >> 13;
            s->vbv_delay_ptr[1]  = vbv_delay >> 5;
            s->vbv_delay_ptr[2] &= 0x07;
            s->vbv_delay_ptr[2] |= vbv_delay << 3;
            avctx->vbv_delay     = vbv_delay * 300;
        }
        s->total_bits     += s->frame_bits;
        avctx->frame_bits  = s->frame_bits;

        pkt->pts = s->current_picture.f->pts;
        if (!s->low_delay && s->pict_type != AV_PICTURE_TYPE_B) {
            if (!s->current_picture.f->coded_picture_number)
                pkt->dts = pkt->pts - s->dts_delta;
            else
                pkt->dts = s->reordered_pts;
            s->reordered_pts = pkt->pts;
        } else
            pkt->dts = pkt->pts;
        if (s->current_picture.f->key_frame)
            pkt->flags |= AV_PKT_FLAG_KEY;
        if (s->mb_info)
            av_packet_shrink_side_data(pkt, AV_PKT_DATA_H263_MB_INFO, s->mb_info_size);
    } else {
        s->frame_bits = 0;
    }

    /* release non-reference frames */
    for (i = 0; i < MAX_PICTURE_COUNT; i++) {
        if (!s->picture[i].reference)
            ff_mpeg_unref_picture(s, &s->picture[i]);
    }

    av_assert1((s->frame_bits & 7) == 0);

    pkt->size = s->frame_bits / 8;
    *got_packet = !!pkt->size;
    return 0;
}

static inline void dct_single_coeff_elimination(MpegEncContext *s,
                                                int n, int threshold)
{
    static const char tab[64] = {
        3, 2, 2, 1, 1, 1, 1, 1,
        1, 1, 1, 1, 1, 1, 1, 1,
        1, 1, 1, 1, 1, 1, 1, 1,
        0, 0, 0, 0, 0, 0, 0, 0,
        0, 0, 0, 0, 0, 0, 0, 0,
        0, 0, 0, 0, 0, 0, 0, 0,
        0, 0, 0, 0, 0, 0, 0, 0,
        0, 0, 0, 0, 0, 0, 0, 0
    };
    int score = 0;
    int run = 0;
    int i;
    int16_t *block = s->block[n];
    const int last_index = s->block_last_index[n];
    int skip_dc;

    if (threshold < 0) {
        skip_dc = 0;
        threshold = -threshold;
    } else
        skip_dc = 1;

    /* Are all we could set to zero already zero? */
    if (last_index <= skip_dc - 1)
        return;

    for (i = 0; i <= last_index; i++) {
        const int j = s->intra_scantable.permutated[i];
        const int level = FFABS(block[j]);
        if (level == 1) {
            if (skip_dc && i == 0)
                continue;
            score += tab[run];
            run = 0;
        } else if (level > 1) {
            return;
        } else {
            run++;
        }
    }
    if (score >= threshold)
        return;
    for (i = skip_dc; i <= last_index; i++) {
        const int j = s->intra_scantable.permutated[i];
        block[j] = 0;
    }
    if (block[0])
        s->block_last_index[n] = 0;
    else
        s->block_last_index[n] = -1;
}

static inline void clip_coeffs(MpegEncContext *s, int16_t *block,
                               int last_index)
{
    int i;
    const int maxlevel = s->max_qcoeff;
    const int minlevel = s->min_qcoeff;
    int overflow = 0;

    if (s->mb_intra) {
        i = 1; // skip clipping of intra dc
    } else
        i = 0;

    for (; i <= last_index; i++) {
        const int j = s->intra_scantable.permutated[i];
        int level = block[j];

        if (level > maxlevel) {
            level = maxlevel;
            overflow++;
        } else if (level < minlevel) {
            level = minlevel;
            overflow++;
        }

        block[j] = level;
    }

    if (overflow && s->avctx->mb_decision == FF_MB_DECISION_SIMPLE)
        av_log(s->avctx, AV_LOG_INFO,
               "warning, clipping %d dct coefficients to %d..%d\n",
               overflow, minlevel, maxlevel);
}

static void get_visual_weight(int16_t *weight, uint8_t *ptr, int stride)
{
    int x, y;
    // FIXME optimize
    for (y = 0; y < 8; y++) {
        for (x = 0; x < 8; x++) {
            int x2, y2;
            int sum = 0;
            int sqr = 0;
            int count = 0;

            for (y2 = FFMAX(y - 1, 0); y2 < FFMIN(8, y + 2); y2++) {
                for (x2= FFMAX(x - 1, 0); x2 < FFMIN(8, x + 2); x2++) {
                    int v = ptr[x2 + y2 * stride];
                    sum += v;
                    sqr += v * v;
                    count++;
                }
            }
            weight[x + 8 * y]= (36 * ff_sqrt(count * sqr - sum * sum)) / count;
        }
    }
}

static av_always_inline void encode_mb_internal(MpegEncContext *s,
                                                int motion_x, int motion_y,
                                                int mb_block_height,
                                                int mb_block_width,
                                                int mb_block_count)
{
    int16_t weight[12][64];
    int16_t orig[12][64];
    const int mb_x = s->mb_x;
    const int mb_y = s->mb_y;
    int i;
    int skip_dct[12];
    int dct_offset = s->linesize * 8; // default for progressive frames
    int uv_dct_offset = s->uvlinesize * 8;
    uint8_t *ptr_y, *ptr_cb, *ptr_cr;
    ptrdiff_t wrap_y, wrap_c;

    for (i = 0; i < mb_block_count; i++)
        skip_dct[i] = s->skipdct;

    if (s->adaptive_quant) {
        const int last_qp = s->qscale;
        const int mb_xy = mb_x + mb_y * s->mb_stride;

        s->lambda = s->lambda_table[mb_xy];
        update_qscale(s);

        if (!(s->mpv_flags & FF_MPV_FLAG_QP_RD)) {
            s->qscale = s->current_picture_ptr->qscale_table[mb_xy];
            s->dquant = s->qscale - last_qp;

            if (s->out_format == FMT_H263) {
                s->dquant = av_clip(s->dquant, -2, 2);

                if (s->codec_id == AV_CODEC_ID_MPEG4) {
                    if (!s->mb_intra) {
                        if (s->pict_type == AV_PICTURE_TYPE_B) {
                            if (s->dquant & 1 || s->mv_dir & MV_DIRECT)
                                s->dquant = 0;
                        }
                        if (s->mv_type == MV_TYPE_8X8)
                            s->dquant = 0;
                    }
                }
            }
        }
        ff_set_qscale(s, last_qp + s->dquant);
    } else if (s->mpv_flags & FF_MPV_FLAG_QP_RD)
        ff_set_qscale(s, s->qscale + s->dquant);

    wrap_y = s->linesize;
    wrap_c = s->uvlinesize;
    ptr_y  = s->new_picture.f->data[0] +
             (mb_y * 16 * wrap_y)              + mb_x * 16;
    ptr_cb = s->new_picture.f->data[1] +
             (mb_y * mb_block_height * wrap_c) + mb_x * mb_block_width;
    ptr_cr = s->new_picture.f->data[2] +
             (mb_y * mb_block_height * wrap_c) + mb_x * mb_block_width;

    if((mb_x * 16 + 16 > s->width || mb_y * 16 + 16 > s->height) && s->codec_id != AV_CODEC_ID_AMV){
        uint8_t *ebuf = s->edge_emu_buffer + 36 * wrap_y;
        int cw = (s->width  + s->chroma_x_shift) >> s->chroma_x_shift;
        int ch = (s->height + s->chroma_y_shift) >> s->chroma_y_shift;
        s->vdsp.emulated_edge_mc(ebuf, ptr_y,
                                 wrap_y, wrap_y,
                                 16, 16, mb_x * 16, mb_y * 16,
                                 s->width, s->height);
        ptr_y = ebuf;
        s->vdsp.emulated_edge_mc(ebuf + 16 * wrap_y, ptr_cb,
                                 wrap_c, wrap_c,
                                 mb_block_width, mb_block_height,
                                 mb_x * mb_block_width, mb_y * mb_block_height,
                                 cw, ch);
        ptr_cb = ebuf + 16 * wrap_y;
        s->vdsp.emulated_edge_mc(ebuf + 16 * wrap_y + 16, ptr_cr,
                                 wrap_c, wrap_c,
                                 mb_block_width, mb_block_height,
                                 mb_x * mb_block_width, mb_y * mb_block_height,
                                 cw, ch);
        ptr_cr = ebuf + 16 * wrap_y + 16;
    }

    if (s->mb_intra) {
        if (s->flags & CODEC_FLAG_INTERLACED_DCT) {
            int progressive_score, interlaced_score;

            s->interlaced_dct = 0;
            progressive_score = s->mecc.ildct_cmp[4](s, ptr_y, NULL, wrap_y, 8) +
                                s->mecc.ildct_cmp[4](s, ptr_y + wrap_y * 8,
                                                     NULL, wrap_y, 8) - 400;

            if (progressive_score > 0) {
                interlaced_score = s->mecc.ildct_cmp[4](s, ptr_y,
                                                        NULL, wrap_y * 2, 8) +
                                   s->mecc.ildct_cmp[4](s, ptr_y + wrap_y,
                                                        NULL, wrap_y * 2, 8);
                if (progressive_score > interlaced_score) {
                    s->interlaced_dct = 1;

                    dct_offset = wrap_y;
                    uv_dct_offset = wrap_c;
                    wrap_y <<= 1;
                    if (s->chroma_format == CHROMA_422 ||
                        s->chroma_format == CHROMA_444)
                        wrap_c <<= 1;
                }
            }
        }

        s->pdsp.get_pixels(s->block[0], ptr_y,                  wrap_y);
        s->pdsp.get_pixels(s->block[1], ptr_y + 8,              wrap_y);
        s->pdsp.get_pixels(s->block[2], ptr_y + dct_offset,     wrap_y);
        s->pdsp.get_pixels(s->block[3], ptr_y + dct_offset + 8, wrap_y);

        if (s->flags & CODEC_FLAG_GRAY) {
            skip_dct[4] = 1;
            skip_dct[5] = 1;
        } else {
            s->pdsp.get_pixels(s->block[4], ptr_cb, wrap_c);
            s->pdsp.get_pixels(s->block[5], ptr_cr, wrap_c);
            if (!s->chroma_y_shift && s->chroma_x_shift) { /* 422 */
                s->pdsp.get_pixels(s->block[6], ptr_cb + uv_dct_offset, wrap_c);
                s->pdsp.get_pixels(s->block[7], ptr_cr + uv_dct_offset, wrap_c);
            } else if (!s->chroma_y_shift && !s->chroma_x_shift) { /* 444 */
                s->pdsp.get_pixels(s->block[ 6], ptr_cb + 8, wrap_c);
                s->pdsp.get_pixels(s->block[ 7], ptr_cr + 8, wrap_c);
                s->pdsp.get_pixels(s->block[ 8], ptr_cb + uv_dct_offset, wrap_c);
                s->pdsp.get_pixels(s->block[ 9], ptr_cr + uv_dct_offset, wrap_c);
                s->pdsp.get_pixels(s->block[10], ptr_cb + uv_dct_offset + 8, wrap_c);
                s->pdsp.get_pixels(s->block[11], ptr_cr + uv_dct_offset + 8, wrap_c);
            }
        }
    } else {
        op_pixels_func (*op_pix)[4];
        qpel_mc_func (*op_qpix)[16];
        uint8_t *dest_y, *dest_cb, *dest_cr;

        dest_y  = s->dest[0];
        dest_cb = s->dest[1];
        dest_cr = s->dest[2];

        if ((!s->no_rounding) || s->pict_type == AV_PICTURE_TYPE_B) {
            op_pix  = s->hdsp.put_pixels_tab;
            op_qpix = s->qdsp.put_qpel_pixels_tab;
        } else {
            op_pix  = s->hdsp.put_no_rnd_pixels_tab;
            op_qpix = s->qdsp.put_no_rnd_qpel_pixels_tab;
        }

        if (s->mv_dir & MV_DIR_FORWARD) {
            ff_mpv_motion(s, dest_y, dest_cb, dest_cr, 0,
                          s->last_picture.f->data,
                          op_pix, op_qpix);
            op_pix  = s->hdsp.avg_pixels_tab;
            op_qpix = s->qdsp.avg_qpel_pixels_tab;
        }
        if (s->mv_dir & MV_DIR_BACKWARD) {
            ff_mpv_motion(s, dest_y, dest_cb, dest_cr, 1,
                          s->next_picture.f->data,
                          op_pix, op_qpix);
        }

        if (s->flags & CODEC_FLAG_INTERLACED_DCT) {
            int progressive_score, interlaced_score;

            s->interlaced_dct = 0;
            progressive_score = s->mecc.ildct_cmp[0](s, dest_y, ptr_y, wrap_y, 8) +
                                s->mecc.ildct_cmp[0](s, dest_y + wrap_y * 8,
                                                     ptr_y + wrap_y * 8,
                                                     wrap_y, 8) - 400;

            if (s->avctx->ildct_cmp == FF_CMP_VSSE)
                progressive_score -= 400;

            if (progressive_score > 0) {
                interlaced_score = s->mecc.ildct_cmp[0](s, dest_y, ptr_y,
                                                        wrap_y * 2, 8) +
                                   s->mecc.ildct_cmp[0](s, dest_y + wrap_y,
                                                        ptr_y + wrap_y,
                                                        wrap_y * 2, 8);

                if (progressive_score > interlaced_score) {
                    s->interlaced_dct = 1;

                    dct_offset = wrap_y;
                    uv_dct_offset = wrap_c;
                    wrap_y <<= 1;
                    if (s->chroma_format == CHROMA_422)
                        wrap_c <<= 1;
                }
            }
        }

        s->pdsp.diff_pixels(s->block[0], ptr_y, dest_y, wrap_y);
        s->pdsp.diff_pixels(s->block[1], ptr_y + 8, dest_y + 8, wrap_y);
        s->pdsp.diff_pixels(s->block[2], ptr_y + dct_offset,
                            dest_y + dct_offset, wrap_y);
        s->pdsp.diff_pixels(s->block[3], ptr_y + dct_offset + 8,
                            dest_y + dct_offset + 8, wrap_y);

        if (s->flags & CODEC_FLAG_GRAY) {
            skip_dct[4] = 1;
            skip_dct[5] = 1;
        } else {
            s->pdsp.diff_pixels(s->block[4], ptr_cb, dest_cb, wrap_c);
            s->pdsp.diff_pixels(s->block[5], ptr_cr, dest_cr, wrap_c);
            if (!s->chroma_y_shift) { /* 422 */
                s->pdsp.diff_pixels(s->block[6], ptr_cb + uv_dct_offset,
                                    dest_cb + uv_dct_offset, wrap_c);
                s->pdsp.diff_pixels(s->block[7], ptr_cr + uv_dct_offset,
                                    dest_cr + uv_dct_offset, wrap_c);
            }
        }
        /* pre quantization */
        if (s->current_picture.mc_mb_var[s->mb_stride * mb_y + mb_x] <
                2 * s->qscale * s->qscale) {
            // FIXME optimize
            if (s->mecc.sad[1](NULL, ptr_y, dest_y, wrap_y, 8) < 20 * s->qscale)
                skip_dct[0] = 1;
            if (s->mecc.sad[1](NULL, ptr_y + 8, dest_y + 8, wrap_y, 8) < 20 * s->qscale)
                skip_dct[1] = 1;
            if (s->mecc.sad[1](NULL, ptr_y + dct_offset, dest_y + dct_offset,
                               wrap_y, 8) < 20 * s->qscale)
                skip_dct[2] = 1;
            if (s->mecc.sad[1](NULL, ptr_y + dct_offset + 8, dest_y + dct_offset + 8,
                               wrap_y, 8) < 20 * s->qscale)
                skip_dct[3] = 1;
            if (s->mecc.sad[1](NULL, ptr_cb, dest_cb, wrap_c, 8) < 20 * s->qscale)
                skip_dct[4] = 1;
            if (s->mecc.sad[1](NULL, ptr_cr, dest_cr, wrap_c, 8) < 20 * s->qscale)
                skip_dct[5] = 1;
            if (!s->chroma_y_shift) { /* 422 */
                if (s->mecc.sad[1](NULL, ptr_cb + uv_dct_offset,
                                   dest_cb + uv_dct_offset,
                                   wrap_c, 8) < 20 * s->qscale)
                    skip_dct[6] = 1;
                if (s->mecc.sad[1](NULL, ptr_cr + uv_dct_offset,
                                   dest_cr + uv_dct_offset,
                                   wrap_c, 8) < 20 * s->qscale)
                    skip_dct[7] = 1;
            }
        }
    }

    if (s->quantizer_noise_shaping) {
        if (!skip_dct[0])
            get_visual_weight(weight[0], ptr_y                 , wrap_y);
        if (!skip_dct[1])
            get_visual_weight(weight[1], ptr_y              + 8, wrap_y);
        if (!skip_dct[2])
            get_visual_weight(weight[2], ptr_y + dct_offset    , wrap_y);
        if (!skip_dct[3])
            get_visual_weight(weight[3], ptr_y + dct_offset + 8, wrap_y);
        if (!skip_dct[4])
            get_visual_weight(weight[4], ptr_cb                , wrap_c);
        if (!skip_dct[5])
            get_visual_weight(weight[5], ptr_cr                , wrap_c);
        if (!s->chroma_y_shift) { /* 422 */
            if (!skip_dct[6])
                get_visual_weight(weight[6], ptr_cb + uv_dct_offset,
                                  wrap_c);
            if (!skip_dct[7])
                get_visual_weight(weight[7], ptr_cr + uv_dct_offset,
                                  wrap_c);
        }
        memcpy(orig[0], s->block[0], sizeof(int16_t) * 64 * mb_block_count);
    }

    /* DCT & quantize */
    av_assert2(s->out_format != FMT_MJPEG || s->qscale == 8);
    {
        for (i = 0; i < mb_block_count; i++) {
            if (!skip_dct[i]) {
                int overflow;
                s->block_last_index[i] = s->dct_quantize(s, s->block[i], i, s->qscale, &overflow);
                // FIXME we could decide to change to quantizer instead of
                // clipping
                // JS: I don't think that would be a good idea it could lower
                //     quality instead of improve it. Just INTRADC clipping
                //     deserves changes in quantizer
                if (overflow)
                    clip_coeffs(s, s->block[i], s->block_last_index[i]);
            } else
                s->block_last_index[i] = -1;
        }
        if (s->quantizer_noise_shaping) {
            for (i = 0; i < mb_block_count; i++) {
                if (!skip_dct[i]) {
                    s->block_last_index[i] =
                        dct_quantize_refine(s, s->block[i], weight[i],
                                            orig[i], i, s->qscale);
                }
            }
        }

        if (s->luma_elim_threshold && !s->mb_intra)
            for (i = 0; i < 4; i++)
                dct_single_coeff_elimination(s, i, s->luma_elim_threshold);
        if (s->chroma_elim_threshold && !s->mb_intra)
            for (i = 4; i < mb_block_count; i++)
                dct_single_coeff_elimination(s, i, s->chroma_elim_threshold);

        if (s->mpv_flags & FF_MPV_FLAG_CBP_RD) {
            for (i = 0; i < mb_block_count; i++) {
                if (s->block_last_index[i] == -1)
                    s->coded_score[i] = INT_MAX / 256;
            }
        }
    }

    if ((s->flags & CODEC_FLAG_GRAY) && s->mb_intra) {
        s->block_last_index[4] =
        s->block_last_index[5] = 0;
        s->block[4][0] =
        s->block[5][0] = (1024 + s->c_dc_scale / 2) / s->c_dc_scale;
        if (!s->chroma_y_shift) { /* 422 / 444 */
            for (i=6; i<12; i++) {
                s->block_last_index[i] = 0;
                s->block[i][0] = s->block[4][0];
            }
        }
    }

    // non c quantize code returns incorrect block_last_index FIXME
    if (s->alternate_scan && s->dct_quantize != ff_dct_quantize_c) {
        for (i = 0; i < mb_block_count; i++) {
            int j;
            if (s->block_last_index[i] > 0) {
                for (j = 63; j > 0; j--) {
                    if (s->block[i][s->intra_scantable.permutated[j]])
                        break;
                }
                s->block_last_index[i] = j;
            }
        }
    }

    /* huffman encode */
    switch(s->codec_id){ //FIXME funct ptr could be slightly faster
    case AV_CODEC_ID_MPEG1VIDEO:
    case AV_CODEC_ID_MPEG2VIDEO:
        if (CONFIG_MPEG1VIDEO_ENCODER || CONFIG_MPEG2VIDEO_ENCODER)
            ff_mpeg1_encode_mb(s, s->block, motion_x, motion_y);
        break;
    case AV_CODEC_ID_MPEG4:
        if (CONFIG_MPEG4_ENCODER)
            ff_mpeg4_encode_mb(s, s->block, motion_x, motion_y);
        break;
    case AV_CODEC_ID_MSMPEG4V2:
    case AV_CODEC_ID_MSMPEG4V3:
    case AV_CODEC_ID_WMV1:
        if (CONFIG_MSMPEG4_ENCODER)
            ff_msmpeg4_encode_mb(s, s->block, motion_x, motion_y);
        break;
    case AV_CODEC_ID_WMV2:
        if (CONFIG_WMV2_ENCODER)
            ff_wmv2_encode_mb(s, s->block, motion_x, motion_y);
        break;
    case AV_CODEC_ID_H261:
        if (CONFIG_H261_ENCODER)
            ff_h261_encode_mb(s, s->block, motion_x, motion_y);
        break;
    case AV_CODEC_ID_H263:
    case AV_CODEC_ID_H263P:
    case AV_CODEC_ID_FLV1:
    case AV_CODEC_ID_RV10:
    case AV_CODEC_ID_RV20:
        if (CONFIG_H263_ENCODER)
            ff_h263_encode_mb(s, s->block, motion_x, motion_y);
        break;
    case AV_CODEC_ID_MJPEG:
    case AV_CODEC_ID_AMV:
        if (CONFIG_MJPEG_ENCODER)
            ff_mjpeg_encode_mb(s, s->block);
        break;
    default:
        av_assert1(0);
    }
}

static av_always_inline void encode_mb(MpegEncContext *s, int motion_x, int motion_y)
{
    if (s->chroma_format == CHROMA_420) encode_mb_internal(s, motion_x, motion_y,  8, 8, 6);
    else if (s->chroma_format == CHROMA_422) encode_mb_internal(s, motion_x, motion_y, 16, 8, 8);
    else encode_mb_internal(s, motion_x, motion_y, 16, 16, 12);
}

static inline void copy_context_before_encode(MpegEncContext *d, MpegEncContext *s, int type){
    int i;

    memcpy(d->last_mv, s->last_mv, 2*2*2*sizeof(int)); //FIXME is memcpy faster than a loop?

    /* mpeg1 */
    d->mb_skip_run= s->mb_skip_run;
    for(i=0; i<3; i++)
        d->last_dc[i] = s->last_dc[i];

    /* statistics */
    d->mv_bits= s->mv_bits;
    d->i_tex_bits= s->i_tex_bits;
    d->p_tex_bits= s->p_tex_bits;
    d->i_count= s->i_count;
    d->f_count= s->f_count;
    d->b_count= s->b_count;
    d->skip_count= s->skip_count;
    d->misc_bits= s->misc_bits;
    d->last_bits= 0;

    d->mb_skipped= 0;
    d->qscale= s->qscale;
    d->dquant= s->dquant;

    d->esc3_level_length= s->esc3_level_length;
}

static inline void copy_context_after_encode(MpegEncContext *d, MpegEncContext *s, int type){
    int i;

    memcpy(d->mv, s->mv, 2*4*2*sizeof(int));
    memcpy(d->last_mv, s->last_mv, 2*2*2*sizeof(int)); //FIXME is memcpy faster than a loop?

    /* mpeg1 */
    d->mb_skip_run= s->mb_skip_run;
    for(i=0; i<3; i++)
        d->last_dc[i] = s->last_dc[i];

    /* statistics */
    d->mv_bits= s->mv_bits;
    d->i_tex_bits= s->i_tex_bits;
    d->p_tex_bits= s->p_tex_bits;
    d->i_count= s->i_count;
    d->f_count= s->f_count;
    d->b_count= s->b_count;
    d->skip_count= s->skip_count;
    d->misc_bits= s->misc_bits;

    d->mb_intra= s->mb_intra;
    d->mb_skipped= s->mb_skipped;
    d->mv_type= s->mv_type;
    d->mv_dir= s->mv_dir;
    d->pb= s->pb;
    if(s->data_partitioning){
        d->pb2= s->pb2;
        d->tex_pb= s->tex_pb;
    }
    d->block= s->block;
    for(i=0; i<8; i++)
        d->block_last_index[i]= s->block_last_index[i];
    d->interlaced_dct= s->interlaced_dct;
    d->qscale= s->qscale;

    d->esc3_level_length= s->esc3_level_length;
}

static inline void encode_mb_hq(MpegEncContext *s, MpegEncContext *backup, MpegEncContext *best, int type,
                           PutBitContext pb[2], PutBitContext pb2[2], PutBitContext tex_pb[2],
                           int *dmin, int *next_block, int motion_x, int motion_y)
{
    int score;
    uint8_t *dest_backup[3];

    copy_context_before_encode(s, backup, type);

    s->block= s->blocks[*next_block];
    s->pb= pb[*next_block];
    if(s->data_partitioning){
        s->pb2   = pb2   [*next_block];
        s->tex_pb= tex_pb[*next_block];
    }

    if(*next_block){
        memcpy(dest_backup, s->dest, sizeof(s->dest));
        s->dest[0] = s->rd_scratchpad;
        s->dest[1] = s->rd_scratchpad + 16*s->linesize;
        s->dest[2] = s->rd_scratchpad + 16*s->linesize + 8;
        av_assert0(s->linesize >= 32); //FIXME
    }

    encode_mb(s, motion_x, motion_y);

    score= put_bits_count(&s->pb);
    if(s->data_partitioning){
        score+= put_bits_count(&s->pb2);
        score+= put_bits_count(&s->tex_pb);
    }

    if(s->avctx->mb_decision == FF_MB_DECISION_RD){
        ff_mpv_decode_mb(s, s->block);

        score *= s->lambda2;
        score += sse_mb(s) << FF_LAMBDA_SHIFT;
    }

    if(*next_block){
        memcpy(s->dest, dest_backup, sizeof(s->dest));
    }

    if(score<*dmin){
        *dmin= score;
        *next_block^=1;

        copy_context_after_encode(best, s, type);
    }
}

static int sse(MpegEncContext *s, uint8_t *src1, uint8_t *src2, int w, int h, int stride){
    uint32_t *sq = ff_square_tab + 256;
    int acc=0;
    int x,y;

    if(w==16 && h==16)
        return s->mecc.sse[0](NULL, src1, src2, stride, 16);
    else if(w==8 && h==8)
        return s->mecc.sse[1](NULL, src1, src2, stride, 8);

    for(y=0; y<h; y++){
        for(x=0; x<w; x++){
            acc+= sq[src1[x + y*stride] - src2[x + y*stride]];
        }
    }

    av_assert2(acc>=0);

    return acc;
}

static int sse_mb(MpegEncContext *s){
    int w= 16;
    int h= 16;

    if(s->mb_x*16 + 16 > s->width ) w= s->width - s->mb_x*16;
    if(s->mb_y*16 + 16 > s->height) h= s->height- s->mb_y*16;

    if(w==16 && h==16)
      if(s->avctx->mb_cmp == FF_CMP_NSSE){
        return s->mecc.nsse[0](s, s->new_picture.f->data[0] + s->mb_x * 16 + s->mb_y * s->linesize   * 16, s->dest[0], s->linesize,   16) +
               s->mecc.nsse[1](s, s->new_picture.f->data[1] + s->mb_x *  8 + s->mb_y * s->uvlinesize *  8, s->dest[1], s->uvlinesize,  8) +
               s->mecc.nsse[1](s, s->new_picture.f->data[2] + s->mb_x *  8 + s->mb_y * s->uvlinesize *  8, s->dest[2], s->uvlinesize,  8);
      }else{
        return s->mecc.sse[0](NULL, s->new_picture.f->data[0] + s->mb_x * 16 + s->mb_y * s->linesize   * 16, s->dest[0], s->linesize,   16) +
               s->mecc.sse[1](NULL, s->new_picture.f->data[1] + s->mb_x *  8 + s->mb_y * s->uvlinesize *  8, s->dest[1], s->uvlinesize,  8) +
               s->mecc.sse[1](NULL, s->new_picture.f->data[2] + s->mb_x *  8 + s->mb_y * s->uvlinesize *  8, s->dest[2], s->uvlinesize,  8);
      }
    else
        return  sse(s, s->new_picture.f->data[0] + s->mb_x*16 + s->mb_y*s->linesize*16, s->dest[0], w, h, s->linesize)
               +sse(s, s->new_picture.f->data[1] + s->mb_x*8  + s->mb_y*s->uvlinesize*8,s->dest[1], w>>1, h>>1, s->uvlinesize)
               +sse(s, s->new_picture.f->data[2] + s->mb_x*8  + s->mb_y*s->uvlinesize*8,s->dest[2], w>>1, h>>1, s->uvlinesize);
}

static int pre_estimate_motion_thread(AVCodecContext *c, void *arg){
    MpegEncContext *s= *(void**)arg;


    s->me.pre_pass=1;
    s->me.dia_size= s->avctx->pre_dia_size;
    s->first_slice_line=1;
    for(s->mb_y= s->end_mb_y-1; s->mb_y >= s->start_mb_y; s->mb_y--) {
        for(s->mb_x=s->mb_width-1; s->mb_x >=0 ;s->mb_x--) {
            ff_pre_estimate_p_frame_motion(s, s->mb_x, s->mb_y);
        }
        s->first_slice_line=0;
    }

    s->me.pre_pass=0;

    return 0;
}

static int estimate_motion_thread(AVCodecContext *c, void *arg){
    MpegEncContext *s= *(void**)arg;

    ff_check_alignment();

    s->me.dia_size= s->avctx->dia_size;
    s->first_slice_line=1;
    for(s->mb_y= s->start_mb_y; s->mb_y < s->end_mb_y; s->mb_y++) {
        s->mb_x=0; //for block init below
        ff_init_block_index(s);
        for(s->mb_x=0; s->mb_x < s->mb_width; s->mb_x++) {
            s->block_index[0]+=2;
            s->block_index[1]+=2;
            s->block_index[2]+=2;
            s->block_index[3]+=2;

            /* compute motion vector & mb_type and store in context */
            if(s->pict_type==AV_PICTURE_TYPE_B)
                ff_estimate_b_frame_motion(s, s->mb_x, s->mb_y);
            else
                ff_estimate_p_frame_motion(s, s->mb_x, s->mb_y);
        }
        s->first_slice_line=0;
    }
    return 0;
}

static int mb_var_thread(AVCodecContext *c, void *arg){
    MpegEncContext *s= *(void**)arg;
    int mb_x, mb_y;

    ff_check_alignment();

    for(mb_y=s->start_mb_y; mb_y < s->end_mb_y; mb_y++) {
        for(mb_x=0; mb_x < s->mb_width; mb_x++) {
            int xx = mb_x * 16;
            int yy = mb_y * 16;
            uint8_t *pix = s->new_picture.f->data[0] + (yy * s->linesize) + xx;
            int varc;
            int sum = s->mpvencdsp.pix_sum(pix, s->linesize);

            varc = (s->mpvencdsp.pix_norm1(pix, s->linesize) -
                    (((unsigned) sum * sum) >> 8) + 500 + 128) >> 8;

            s->current_picture.mb_var [s->mb_stride * mb_y + mb_x] = varc;
            s->current_picture.mb_mean[s->mb_stride * mb_y + mb_x] = (sum+128)>>8;
            s->me.mb_var_sum_temp    += varc;
        }
    }
    return 0;
}

static void write_slice_end(MpegEncContext *s){
    if(CONFIG_MPEG4_ENCODER && s->codec_id==AV_CODEC_ID_MPEG4){
        if(s->partitioned_frame){
            ff_mpeg4_merge_partitions(s);
        }

        ff_mpeg4_stuffing(&s->pb);
    }else if(CONFIG_MJPEG_ENCODER && s->out_format == FMT_MJPEG){
        ff_mjpeg_encode_stuffing(s);
    }

    avpriv_align_put_bits(&s->pb);
    flush_put_bits(&s->pb);

    if((s->flags&CODEC_FLAG_PASS1) && !s->partitioned_frame)
        s->misc_bits+= get_bits_diff(s);
}

static void write_mb_info(MpegEncContext *s)
{
    uint8_t *ptr = s->mb_info_ptr + s->mb_info_size - 12;
    int offset = put_bits_count(&s->pb);
    int mba  = s->mb_x + s->mb_width * (s->mb_y % s->gob_index);
    int gobn = s->mb_y / s->gob_index;
    int pred_x, pred_y;
    if (CONFIG_H263_ENCODER)
        ff_h263_pred_motion(s, 0, 0, &pred_x, &pred_y);
    bytestream_put_le32(&ptr, offset);
    bytestream_put_byte(&ptr, s->qscale);
    bytestream_put_byte(&ptr, gobn);
    bytestream_put_le16(&ptr, mba);
    bytestream_put_byte(&ptr, pred_x); /* hmv1 */
    bytestream_put_byte(&ptr, pred_y); /* vmv1 */
    /* 4MV not implemented */
    bytestream_put_byte(&ptr, 0); /* hmv2 */
    bytestream_put_byte(&ptr, 0); /* vmv2 */
}

static void update_mb_info(MpegEncContext *s, int startcode)
{
    if (!s->mb_info)
        return;
    if (put_bits_count(&s->pb) - s->prev_mb_info*8 >= s->mb_info*8) {
        s->mb_info_size += 12;
        s->prev_mb_info = s->last_mb_info;
    }
    if (startcode) {
        s->prev_mb_info = put_bits_count(&s->pb)/8;
        /* This might have incremented mb_info_size above, and we return without
         * actually writing any info into that slot yet. But in that case,
         * this will be called again at the start of the after writing the
         * start code, actually writing the mb info. */
        return;
    }

    s->last_mb_info = put_bits_count(&s->pb)/8;
    if (!s->mb_info_size)
        s->mb_info_size += 12;
    write_mb_info(s);
}

static int encode_thread(AVCodecContext *c, void *arg){
    MpegEncContext *s= *(void**)arg;
    int mb_x, mb_y, pdif = 0;
    int chr_h= 16>>s->chroma_y_shift;
    int i, j;
    MpegEncContext best_s, backup_s;
    uint8_t bit_buf[2][MAX_MB_BYTES];
    uint8_t bit_buf2[2][MAX_MB_BYTES];
    uint8_t bit_buf_tex[2][MAX_MB_BYTES];
    PutBitContext pb[2], pb2[2], tex_pb[2];

    ff_check_alignment();

    for(i=0; i<2; i++){
        init_put_bits(&pb    [i], bit_buf    [i], MAX_MB_BYTES);
        init_put_bits(&pb2   [i], bit_buf2   [i], MAX_MB_BYTES);
        init_put_bits(&tex_pb[i], bit_buf_tex[i], MAX_MB_BYTES);
    }

    s->last_bits= put_bits_count(&s->pb);
    s->mv_bits=0;
    s->misc_bits=0;
    s->i_tex_bits=0;
    s->p_tex_bits=0;
    s->i_count=0;
    s->f_count=0;
    s->b_count=0;
    s->skip_count=0;

    for(i=0; i<3; i++){
        /* init last dc values */
        /* note: quant matrix value (8) is implied here */
        s->last_dc[i] = 128 << s->intra_dc_precision;

        s->current_picture.error[i] = 0;
    }
    if(s->codec_id==AV_CODEC_ID_AMV){
        s->last_dc[0] = 128*8/13;
        s->last_dc[1] = 128*8/14;
        s->last_dc[2] = 128*8/14;
    }
    s->mb_skip_run = 0;
    memset(s->last_mv, 0, sizeof(s->last_mv));

    s->last_mv_dir = 0;

    switch(s->codec_id){
    case AV_CODEC_ID_H263:
    case AV_CODEC_ID_H263P:
    case AV_CODEC_ID_FLV1:
        if (CONFIG_H263_ENCODER)
            s->gob_index = ff_h263_get_gob_height(s);
        break;
    case AV_CODEC_ID_MPEG4:
        if(CONFIG_MPEG4_ENCODER && s->partitioned_frame)
            ff_mpeg4_init_partitions(s);
        break;
    }

    s->resync_mb_x=0;
    s->resync_mb_y=0;
    s->first_slice_line = 1;
    s->ptr_lastgob = s->pb.buf;
    for(mb_y= s->start_mb_y; mb_y < s->end_mb_y; mb_y++) {
        s->mb_x=0;
        s->mb_y= mb_y;

        ff_set_qscale(s, s->qscale);
        ff_init_block_index(s);

        for(mb_x=0; mb_x < s->mb_width; mb_x++) {
            int xy= mb_y*s->mb_stride + mb_x; // removed const, H261 needs to adjust this
            int mb_type= s->mb_type[xy];
//            int d;
            int dmin= INT_MAX;
            int dir;

            if(s->pb.buf_end - s->pb.buf - (put_bits_count(&s->pb)>>3) < MAX_MB_BYTES){
                av_log(s->avctx, AV_LOG_ERROR, "encoded frame too large\n");
                return -1;
            }
            if(s->data_partitioning){
                if(   s->pb2   .buf_end - s->pb2   .buf - (put_bits_count(&s->    pb2)>>3) < MAX_MB_BYTES
                   || s->tex_pb.buf_end - s->tex_pb.buf - (put_bits_count(&s->tex_pb )>>3) < MAX_MB_BYTES){
                    av_log(s->avctx, AV_LOG_ERROR, "encoded partitioned frame too large\n");
                    return -1;
                }
            }

            s->mb_x = mb_x;
            s->mb_y = mb_y;  // moved into loop, can get changed by H.261
            ff_update_block_index(s);

            if(CONFIG_H261_ENCODER && s->codec_id == AV_CODEC_ID_H261){
                ff_h261_reorder_mb_index(s);
                xy= s->mb_y*s->mb_stride + s->mb_x;
                mb_type= s->mb_type[xy];
            }

            /* write gob / video packet header  */
            if(s->rtp_mode){
                int current_packet_size, is_gob_start;

                current_packet_size= ((put_bits_count(&s->pb)+7)>>3) - (s->ptr_lastgob - s->pb.buf);

                is_gob_start= s->avctx->rtp_payload_size && current_packet_size >= s->avctx->rtp_payload_size && mb_y + mb_x>0;

                if(s->start_mb_y == mb_y && mb_y > 0 && mb_x==0) is_gob_start=1;

                switch(s->codec_id){
                case AV_CODEC_ID_H263:
                case AV_CODEC_ID_H263P:
                    if(!s->h263_slice_structured)
                        if(s->mb_x || s->mb_y%s->gob_index) is_gob_start=0;
                    break;
                case AV_CODEC_ID_MPEG2VIDEO:
                    if(s->mb_x==0 && s->mb_y!=0) is_gob_start=1;
                case AV_CODEC_ID_MPEG1VIDEO:
                    if(s->mb_skip_run) is_gob_start=0;
                    break;
                case AV_CODEC_ID_MJPEG:
                    if(s->mb_x==0 && s->mb_y!=0) is_gob_start=1;
                    break;
                }

                if(is_gob_start){
                    if(s->start_mb_y != mb_y || mb_x!=0){
                        write_slice_end(s);

                        if(CONFIG_MPEG4_ENCODER && s->codec_id==AV_CODEC_ID_MPEG4 && s->partitioned_frame){
                            ff_mpeg4_init_partitions(s);
                        }
                    }

                    av_assert2((put_bits_count(&s->pb)&7) == 0);
                    current_packet_size= put_bits_ptr(&s->pb) - s->ptr_lastgob;

                    if (s->error_rate && s->resync_mb_x + s->resync_mb_y > 0) {
                        int r= put_bits_count(&s->pb)/8 + s->picture_number + 16 + s->mb_x + s->mb_y;
                        int d = 100 / s->error_rate;
                        if(r % d == 0){
                            current_packet_size=0;
                            s->pb.buf_ptr= s->ptr_lastgob;
                            assert(put_bits_ptr(&s->pb) == s->ptr_lastgob);
                        }
                    }

                    if (s->avctx->rtp_callback){
                        int number_mb = (mb_y - s->resync_mb_y)*s->mb_width + mb_x - s->resync_mb_x;
                        s->avctx->rtp_callback(s->avctx, s->ptr_lastgob, current_packet_size, number_mb);
                    }
                    update_mb_info(s, 1);

                    switch(s->codec_id){
                    case AV_CODEC_ID_MPEG4:
                        if (CONFIG_MPEG4_ENCODER) {
                            ff_mpeg4_encode_video_packet_header(s);
                            ff_mpeg4_clean_buffers(s);
                        }
                    break;
                    case AV_CODEC_ID_MPEG1VIDEO:
                    case AV_CODEC_ID_MPEG2VIDEO:
                        if (CONFIG_MPEG1VIDEO_ENCODER || CONFIG_MPEG2VIDEO_ENCODER) {
                            ff_mpeg1_encode_slice_header(s);
                            ff_mpeg1_clean_buffers(s);
                        }
                    break;
                    case AV_CODEC_ID_H263:
                    case AV_CODEC_ID_H263P:
                        if (CONFIG_H263_ENCODER)
                            ff_h263_encode_gob_header(s, mb_y);
                    break;
                    }

                    if(s->flags&CODEC_FLAG_PASS1){
                        int bits= put_bits_count(&s->pb);
                        s->misc_bits+= bits - s->last_bits;
                        s->last_bits= bits;
                    }

                    s->ptr_lastgob += current_packet_size;
                    s->first_slice_line=1;
                    s->resync_mb_x=mb_x;
                    s->resync_mb_y=mb_y;
                }
            }

            if(  (s->resync_mb_x   == s->mb_x)
               && s->resync_mb_y+1 == s->mb_y){
                s->first_slice_line=0;
            }

            s->mb_skipped=0;
            s->dquant=0; //only for QP_RD

            update_mb_info(s, 0);

            if (mb_type & (mb_type-1) || (s->mpv_flags & FF_MPV_FLAG_QP_RD)) { // more than 1 MB type possible or FF_MPV_FLAG_QP_RD
                int next_block=0;
                int pb_bits_count, pb2_bits_count, tex_pb_bits_count;

                copy_context_before_encode(&backup_s, s, -1);
                backup_s.pb= s->pb;
                best_s.data_partitioning= s->data_partitioning;
                best_s.partitioned_frame= s->partitioned_frame;
                if(s->data_partitioning){
                    backup_s.pb2= s->pb2;
                    backup_s.tex_pb= s->tex_pb;
                }

                if(mb_type&CANDIDATE_MB_TYPE_INTER){
                    s->mv_dir = MV_DIR_FORWARD;
                    s->mv_type = MV_TYPE_16X16;
                    s->mb_intra= 0;
                    s->mv[0][0][0] = s->p_mv_table[xy][0];
                    s->mv[0][0][1] = s->p_mv_table[xy][1];
                    encode_mb_hq(s, &backup_s, &best_s, CANDIDATE_MB_TYPE_INTER, pb, pb2, tex_pb,
                                 &dmin, &next_block, s->mv[0][0][0], s->mv[0][0][1]);
                }
                if(mb_type&CANDIDATE_MB_TYPE_INTER_I){
                    s->mv_dir = MV_DIR_FORWARD;
                    s->mv_type = MV_TYPE_FIELD;
                    s->mb_intra= 0;
                    for(i=0; i<2; i++){
                        j= s->field_select[0][i] = s->p_field_select_table[i][xy];
                        s->mv[0][i][0] = s->p_field_mv_table[i][j][xy][0];
                        s->mv[0][i][1] = s->p_field_mv_table[i][j][xy][1];
                    }
                    encode_mb_hq(s, &backup_s, &best_s, CANDIDATE_MB_TYPE_INTER_I, pb, pb2, tex_pb,
                                 &dmin, &next_block, 0, 0);
                }
                if(mb_type&CANDIDATE_MB_TYPE_SKIPPED){
                    s->mv_dir = MV_DIR_FORWARD;
                    s->mv_type = MV_TYPE_16X16;
                    s->mb_intra= 0;
                    s->mv[0][0][0] = 0;
                    s->mv[0][0][1] = 0;
                    encode_mb_hq(s, &backup_s, &best_s, CANDIDATE_MB_TYPE_SKIPPED, pb, pb2, tex_pb,
                                 &dmin, &next_block, s->mv[0][0][0], s->mv[0][0][1]);
                }
                if(mb_type&CANDIDATE_MB_TYPE_INTER4V){
                    s->mv_dir = MV_DIR_FORWARD;
                    s->mv_type = MV_TYPE_8X8;
                    s->mb_intra= 0;
                    for(i=0; i<4; i++){
                        s->mv[0][i][0] = s->current_picture.motion_val[0][s->block_index[i]][0];
                        s->mv[0][i][1] = s->current_picture.motion_val[0][s->block_index[i]][1];
                    }
                    encode_mb_hq(s, &backup_s, &best_s, CANDIDATE_MB_TYPE_INTER4V, pb, pb2, tex_pb,
                                 &dmin, &next_block, 0, 0);
                }
                if(mb_type&CANDIDATE_MB_TYPE_FORWARD){
                    s->mv_dir = MV_DIR_FORWARD;
                    s->mv_type = MV_TYPE_16X16;
                    s->mb_intra= 0;
                    s->mv[0][0][0] = s->b_forw_mv_table[xy][0];
                    s->mv[0][0][1] = s->b_forw_mv_table[xy][1];
                    encode_mb_hq(s, &backup_s, &best_s, CANDIDATE_MB_TYPE_FORWARD, pb, pb2, tex_pb,
                                 &dmin, &next_block, s->mv[0][0][0], s->mv[0][0][1]);
                }
                if(mb_type&CANDIDATE_MB_TYPE_BACKWARD){
                    s->mv_dir = MV_DIR_BACKWARD;
                    s->mv_type = MV_TYPE_16X16;
                    s->mb_intra= 0;
                    s->mv[1][0][0] = s->b_back_mv_table[xy][0];
                    s->mv[1][0][1] = s->b_back_mv_table[xy][1];
                    encode_mb_hq(s, &backup_s, &best_s, CANDIDATE_MB_TYPE_BACKWARD, pb, pb2, tex_pb,
                                 &dmin, &next_block, s->mv[1][0][0], s->mv[1][0][1]);
                }
                if(mb_type&CANDIDATE_MB_TYPE_BIDIR){
                    s->mv_dir = MV_DIR_FORWARD | MV_DIR_BACKWARD;
                    s->mv_type = MV_TYPE_16X16;
                    s->mb_intra= 0;
                    s->mv[0][0][0] = s->b_bidir_forw_mv_table[xy][0];
                    s->mv[0][0][1] = s->b_bidir_forw_mv_table[xy][1];
                    s->mv[1][0][0] = s->b_bidir_back_mv_table[xy][0];
                    s->mv[1][0][1] = s->b_bidir_back_mv_table[xy][1];
                    encode_mb_hq(s, &backup_s, &best_s, CANDIDATE_MB_TYPE_BIDIR, pb, pb2, tex_pb,
                                 &dmin, &next_block, 0, 0);
                }
                if(mb_type&CANDIDATE_MB_TYPE_FORWARD_I){
                    s->mv_dir = MV_DIR_FORWARD;
                    s->mv_type = MV_TYPE_FIELD;
                    s->mb_intra= 0;
                    for(i=0; i<2; i++){
                        j= s->field_select[0][i] = s->b_field_select_table[0][i][xy];
                        s->mv[0][i][0] = s->b_field_mv_table[0][i][j][xy][0];
                        s->mv[0][i][1] = s->b_field_mv_table[0][i][j][xy][1];
                    }
                    encode_mb_hq(s, &backup_s, &best_s, CANDIDATE_MB_TYPE_FORWARD_I, pb, pb2, tex_pb,
                                 &dmin, &next_block, 0, 0);
                }
                if(mb_type&CANDIDATE_MB_TYPE_BACKWARD_I){
                    s->mv_dir = MV_DIR_BACKWARD;
                    s->mv_type = MV_TYPE_FIELD;
                    s->mb_intra= 0;
                    for(i=0; i<2; i++){
                        j= s->field_select[1][i] = s->b_field_select_table[1][i][xy];
                        s->mv[1][i][0] = s->b_field_mv_table[1][i][j][xy][0];
                        s->mv[1][i][1] = s->b_field_mv_table[1][i][j][xy][1];
                    }
                    encode_mb_hq(s, &backup_s, &best_s, CANDIDATE_MB_TYPE_BACKWARD_I, pb, pb2, tex_pb,
                                 &dmin, &next_block, 0, 0);
                }
                if(mb_type&CANDIDATE_MB_TYPE_BIDIR_I){
                    s->mv_dir = MV_DIR_FORWARD | MV_DIR_BACKWARD;
                    s->mv_type = MV_TYPE_FIELD;
                    s->mb_intra= 0;
                    for(dir=0; dir<2; dir++){
                        for(i=0; i<2; i++){
                            j= s->field_select[dir][i] = s->b_field_select_table[dir][i][xy];
                            s->mv[dir][i][0] = s->b_field_mv_table[dir][i][j][xy][0];
                            s->mv[dir][i][1] = s->b_field_mv_table[dir][i][j][xy][1];
                        }
                    }
                    encode_mb_hq(s, &backup_s, &best_s, CANDIDATE_MB_TYPE_BIDIR_I, pb, pb2, tex_pb,
                                 &dmin, &next_block, 0, 0);
                }
                if(mb_type&CANDIDATE_MB_TYPE_INTRA){
                    s->mv_dir = 0;
                    s->mv_type = MV_TYPE_16X16;
                    s->mb_intra= 1;
                    s->mv[0][0][0] = 0;
                    s->mv[0][0][1] = 0;
                    encode_mb_hq(s, &backup_s, &best_s, CANDIDATE_MB_TYPE_INTRA, pb, pb2, tex_pb,
                                 &dmin, &next_block, 0, 0);
                    if(s->h263_pred || s->h263_aic){
                        if(best_s.mb_intra)
                            s->mbintra_table[mb_x + mb_y*s->mb_stride]=1;
                        else
                            ff_clean_intra_table_entries(s); //old mode?
                    }
                }

                if ((s->mpv_flags & FF_MPV_FLAG_QP_RD) && dmin < INT_MAX) {
                    if(best_s.mv_type==MV_TYPE_16X16){ //FIXME move 4mv after QPRD
                        const int last_qp= backup_s.qscale;
                        int qpi, qp, dc[6];
                        int16_t ac[6][16];
                        const int mvdir= (best_s.mv_dir&MV_DIR_BACKWARD) ? 1 : 0;
                        static const int dquant_tab[4]={-1,1,-2,2};
                        int storecoefs = s->mb_intra && s->dc_val[0];

                        av_assert2(backup_s.dquant == 0);

                        //FIXME intra
                        s->mv_dir= best_s.mv_dir;
                        s->mv_type = MV_TYPE_16X16;
                        s->mb_intra= best_s.mb_intra;
                        s->mv[0][0][0] = best_s.mv[0][0][0];
                        s->mv[0][0][1] = best_s.mv[0][0][1];
                        s->mv[1][0][0] = best_s.mv[1][0][0];
                        s->mv[1][0][1] = best_s.mv[1][0][1];

                        qpi = s->pict_type == AV_PICTURE_TYPE_B ? 2 : 0;
                        for(; qpi<4; qpi++){
                            int dquant= dquant_tab[qpi];
                            qp= last_qp + dquant;
                            if(qp < s->avctx->qmin || qp > s->avctx->qmax)
                                continue;
                            backup_s.dquant= dquant;
                            if(storecoefs){
                                for(i=0; i<6; i++){
                                    dc[i]= s->dc_val[0][ s->block_index[i] ];
                                    memcpy(ac[i], s->ac_val[0][s->block_index[i]], sizeof(int16_t)*16);
                                }
                            }

                            encode_mb_hq(s, &backup_s, &best_s, CANDIDATE_MB_TYPE_INTER /* wrong but unused */, pb, pb2, tex_pb,
                                         &dmin, &next_block, s->mv[mvdir][0][0], s->mv[mvdir][0][1]);
                            if(best_s.qscale != qp){
                                if(storecoefs){
                                    for(i=0; i<6; i++){
                                        s->dc_val[0][ s->block_index[i] ]= dc[i];
                                        memcpy(s->ac_val[0][s->block_index[i]], ac[i], sizeof(int16_t)*16);
                                    }
                                }
                            }
                        }
                    }
                }
                if(CONFIG_MPEG4_ENCODER && mb_type&CANDIDATE_MB_TYPE_DIRECT){
                    int mx= s->b_direct_mv_table[xy][0];
                    int my= s->b_direct_mv_table[xy][1];

                    backup_s.dquant = 0;
                    s->mv_dir = MV_DIR_FORWARD | MV_DIR_BACKWARD | MV_DIRECT;
                    s->mb_intra= 0;
                    ff_mpeg4_set_direct_mv(s, mx, my);
                    encode_mb_hq(s, &backup_s, &best_s, CANDIDATE_MB_TYPE_DIRECT, pb, pb2, tex_pb,
                                 &dmin, &next_block, mx, my);
                }
                if(CONFIG_MPEG4_ENCODER && mb_type&CANDIDATE_MB_TYPE_DIRECT0){
                    backup_s.dquant = 0;
                    s->mv_dir = MV_DIR_FORWARD | MV_DIR_BACKWARD | MV_DIRECT;
                    s->mb_intra= 0;
                    ff_mpeg4_set_direct_mv(s, 0, 0);
                    encode_mb_hq(s, &backup_s, &best_s, CANDIDATE_MB_TYPE_DIRECT, pb, pb2, tex_pb,
                                 &dmin, &next_block, 0, 0);
                }
                if (!best_s.mb_intra && s->mpv_flags & FF_MPV_FLAG_SKIP_RD) {
                    int coded=0;
                    for(i=0; i<6; i++)
                        coded |= s->block_last_index[i];
                    if(coded){
                        int mx,my;
                        memcpy(s->mv, best_s.mv, sizeof(s->mv));
                        if(CONFIG_MPEG4_ENCODER && best_s.mv_dir & MV_DIRECT){
                            mx=my=0; //FIXME find the one we actually used
                            ff_mpeg4_set_direct_mv(s, mx, my);
                        }else if(best_s.mv_dir&MV_DIR_BACKWARD){
                            mx= s->mv[1][0][0];
                            my= s->mv[1][0][1];
                        }else{
                            mx= s->mv[0][0][0];
                            my= s->mv[0][0][1];
                        }

                        s->mv_dir= best_s.mv_dir;
                        s->mv_type = best_s.mv_type;
                        s->mb_intra= 0;
/*                        s->mv[0][0][0] = best_s.mv[0][0][0];
                        s->mv[0][0][1] = best_s.mv[0][0][1];
                        s->mv[1][0][0] = best_s.mv[1][0][0];
                        s->mv[1][0][1] = best_s.mv[1][0][1];*/
                        backup_s.dquant= 0;
                        s->skipdct=1;
                        encode_mb_hq(s, &backup_s, &best_s, CANDIDATE_MB_TYPE_INTER /* wrong but unused */, pb, pb2, tex_pb,
                                        &dmin, &next_block, mx, my);
                        s->skipdct=0;
                    }
                }

                s->current_picture.qscale_table[xy] = best_s.qscale;

                copy_context_after_encode(s, &best_s, -1);

                pb_bits_count= put_bits_count(&s->pb);
                flush_put_bits(&s->pb);
                avpriv_copy_bits(&backup_s.pb, bit_buf[next_block^1], pb_bits_count);
                s->pb= backup_s.pb;

                if(s->data_partitioning){
                    pb2_bits_count= put_bits_count(&s->pb2);
                    flush_put_bits(&s->pb2);
                    avpriv_copy_bits(&backup_s.pb2, bit_buf2[next_block^1], pb2_bits_count);
                    s->pb2= backup_s.pb2;

                    tex_pb_bits_count= put_bits_count(&s->tex_pb);
                    flush_put_bits(&s->tex_pb);
                    avpriv_copy_bits(&backup_s.tex_pb, bit_buf_tex[next_block^1], tex_pb_bits_count);
                    s->tex_pb= backup_s.tex_pb;
                }
                s->last_bits= put_bits_count(&s->pb);

                if (CONFIG_H263_ENCODER &&
                    s->out_format == FMT_H263 && s->pict_type!=AV_PICTURE_TYPE_B)
                    ff_h263_update_motion_val(s);

                if(next_block==0){ //FIXME 16 vs linesize16
                    s->hdsp.put_pixels_tab[0][0](s->dest[0], s->rd_scratchpad                     , s->linesize  ,16);
                    s->hdsp.put_pixels_tab[1][0](s->dest[1], s->rd_scratchpad + 16*s->linesize    , s->uvlinesize, 8);
                    s->hdsp.put_pixels_tab[1][0](s->dest[2], s->rd_scratchpad + 16*s->linesize + 8, s->uvlinesize, 8);
                }

                if(s->avctx->mb_decision == FF_MB_DECISION_BITS)
                    ff_mpv_decode_mb(s, s->block);
            } else {
                int motion_x = 0, motion_y = 0;
                s->mv_type=MV_TYPE_16X16;
                // only one MB-Type possible

                switch(mb_type){
                case CANDIDATE_MB_TYPE_INTRA:
                    s->mv_dir = 0;
                    s->mb_intra= 1;
                    motion_x= s->mv[0][0][0] = 0;
                    motion_y= s->mv[0][0][1] = 0;
                    break;
                case CANDIDATE_MB_TYPE_INTER:
                    s->mv_dir = MV_DIR_FORWARD;
                    s->mb_intra= 0;
                    motion_x= s->mv[0][0][0] = s->p_mv_table[xy][0];
                    motion_y= s->mv[0][0][1] = s->p_mv_table[xy][1];
                    break;
                case CANDIDATE_MB_TYPE_INTER_I:
                    s->mv_dir = MV_DIR_FORWARD;
                    s->mv_type = MV_TYPE_FIELD;
                    s->mb_intra= 0;
                    for(i=0; i<2; i++){
                        j= s->field_select[0][i] = s->p_field_select_table[i][xy];
                        s->mv[0][i][0] = s->p_field_mv_table[i][j][xy][0];
                        s->mv[0][i][1] = s->p_field_mv_table[i][j][xy][1];
                    }
                    break;
                case CANDIDATE_MB_TYPE_INTER4V:
                    s->mv_dir = MV_DIR_FORWARD;
                    s->mv_type = MV_TYPE_8X8;
                    s->mb_intra= 0;
                    for(i=0; i<4; i++){
                        s->mv[0][i][0] = s->current_picture.motion_val[0][s->block_index[i]][0];
                        s->mv[0][i][1] = s->current_picture.motion_val[0][s->block_index[i]][1];
                    }
                    break;
                case CANDIDATE_MB_TYPE_DIRECT:
                    if (CONFIG_MPEG4_ENCODER) {
                        s->mv_dir = MV_DIR_FORWARD|MV_DIR_BACKWARD|MV_DIRECT;
                        s->mb_intra= 0;
                        motion_x=s->b_direct_mv_table[xy][0];
                        motion_y=s->b_direct_mv_table[xy][1];
                        ff_mpeg4_set_direct_mv(s, motion_x, motion_y);
                    }
                    break;
                case CANDIDATE_MB_TYPE_DIRECT0:
                    if (CONFIG_MPEG4_ENCODER) {
                        s->mv_dir = MV_DIR_FORWARD|MV_DIR_BACKWARD|MV_DIRECT;
                        s->mb_intra= 0;
                        ff_mpeg4_set_direct_mv(s, 0, 0);
                    }
                    break;
                case CANDIDATE_MB_TYPE_BIDIR:
                    s->mv_dir = MV_DIR_FORWARD | MV_DIR_BACKWARD;
                    s->mb_intra= 0;
                    s->mv[0][0][0] = s->b_bidir_forw_mv_table[xy][0];
                    s->mv[0][0][1] = s->b_bidir_forw_mv_table[xy][1];
                    s->mv[1][0][0] = s->b_bidir_back_mv_table[xy][0];
                    s->mv[1][0][1] = s->b_bidir_back_mv_table[xy][1];
                    break;
                case CANDIDATE_MB_TYPE_BACKWARD:
                    s->mv_dir = MV_DIR_BACKWARD;
                    s->mb_intra= 0;
                    motion_x= s->mv[1][0][0] = s->b_back_mv_table[xy][0];
                    motion_y= s->mv[1][0][1] = s->b_back_mv_table[xy][1];
                    break;
                case CANDIDATE_MB_TYPE_FORWARD:
                    s->mv_dir = MV_DIR_FORWARD;
                    s->mb_intra= 0;
                    motion_x= s->mv[0][0][0] = s->b_forw_mv_table[xy][0];
                    motion_y= s->mv[0][0][1] = s->b_forw_mv_table[xy][1];
                    break;
                case CANDIDATE_MB_TYPE_FORWARD_I:
                    s->mv_dir = MV_DIR_FORWARD;
                    s->mv_type = MV_TYPE_FIELD;
                    s->mb_intra= 0;
                    for(i=0; i<2; i++){
                        j= s->field_select[0][i] = s->b_field_select_table[0][i][xy];
                        s->mv[0][i][0] = s->b_field_mv_table[0][i][j][xy][0];
                        s->mv[0][i][1] = s->b_field_mv_table[0][i][j][xy][1];
                    }
                    break;
                case CANDIDATE_MB_TYPE_BACKWARD_I:
                    s->mv_dir = MV_DIR_BACKWARD;
                    s->mv_type = MV_TYPE_FIELD;
                    s->mb_intra= 0;
                    for(i=0; i<2; i++){
                        j= s->field_select[1][i] = s->b_field_select_table[1][i][xy];
                        s->mv[1][i][0] = s->b_field_mv_table[1][i][j][xy][0];
                        s->mv[1][i][1] = s->b_field_mv_table[1][i][j][xy][1];
                    }
                    break;
                case CANDIDATE_MB_TYPE_BIDIR_I:
                    s->mv_dir = MV_DIR_FORWARD | MV_DIR_BACKWARD;
                    s->mv_type = MV_TYPE_FIELD;
                    s->mb_intra= 0;
                    for(dir=0; dir<2; dir++){
                        for(i=0; i<2; i++){
                            j= s->field_select[dir][i] = s->b_field_select_table[dir][i][xy];
                            s->mv[dir][i][0] = s->b_field_mv_table[dir][i][j][xy][0];
                            s->mv[dir][i][1] = s->b_field_mv_table[dir][i][j][xy][1];
                        }
                    }
                    break;
                default:
                    av_log(s->avctx, AV_LOG_ERROR, "illegal MB type\n");
                }

                encode_mb(s, motion_x, motion_y);

                // RAL: Update last macroblock type
                s->last_mv_dir = s->mv_dir;

                if (CONFIG_H263_ENCODER &&
                    s->out_format == FMT_H263 && s->pict_type!=AV_PICTURE_TYPE_B)
                    ff_h263_update_motion_val(s);

                ff_mpv_decode_mb(s, s->block);
            }

            /* clean the MV table in IPS frames for direct mode in B frames */
            if(s->mb_intra /* && I,P,S_TYPE */){
                s->p_mv_table[xy][0]=0;
                s->p_mv_table[xy][1]=0;
            }

            if(s->flags&CODEC_FLAG_PSNR){
                int w= 16;
                int h= 16;

                if(s->mb_x*16 + 16 > s->width ) w= s->width - s->mb_x*16;
                if(s->mb_y*16 + 16 > s->height) h= s->height- s->mb_y*16;

                s->current_picture.error[0] += sse(
                    s, s->new_picture.f->data[0] + s->mb_x*16 + s->mb_y*s->linesize*16,
                    s->dest[0], w, h, s->linesize);
                s->current_picture.error[1] += sse(
                    s, s->new_picture.f->data[1] + s->mb_x*8  + s->mb_y*s->uvlinesize*chr_h,
                    s->dest[1], w>>1, h>>s->chroma_y_shift, s->uvlinesize);
                s->current_picture.error[2] += sse(
                    s, s->new_picture.f->data[2] + s->mb_x*8  + s->mb_y*s->uvlinesize*chr_h,
                    s->dest[2], w>>1, h>>s->chroma_y_shift, s->uvlinesize);
            }
            if(s->loop_filter){
                if(CONFIG_H263_ENCODER && s->out_format == FMT_H263)
                    ff_h263_loop_filter(s);
            }
            av_dlog(s->avctx, "MB %d %d bits\n",
                    s->mb_x + s->mb_y * s->mb_stride, put_bits_count(&s->pb));
        }
    }

    //not beautiful here but we must write it before flushing so it has to be here
    if (CONFIG_MSMPEG4_ENCODER && s->msmpeg4_version && s->msmpeg4_version<4 && s->pict_type == AV_PICTURE_TYPE_I)
        ff_msmpeg4_encode_ext_header(s);

    write_slice_end(s);

    /* Send the last GOB if RTP */
    if (s->avctx->rtp_callback) {
        int number_mb = (mb_y - s->resync_mb_y)*s->mb_width - s->resync_mb_x;
        pdif = put_bits_ptr(&s->pb) - s->ptr_lastgob;
        /* Call the RTP callback to send the last GOB */
        emms_c();
        s->avctx->rtp_callback(s->avctx, s->ptr_lastgob, pdif, number_mb);
    }

    return 0;
}

#define MERGE(field) dst->field += src->field; src->field=0
static void merge_context_after_me(MpegEncContext *dst, MpegEncContext *src){
    MERGE(me.scene_change_score);
    MERGE(me.mc_mb_var_sum_temp);
    MERGE(me.mb_var_sum_temp);
}

static void merge_context_after_encode(MpegEncContext *dst, MpegEncContext *src){
    int i;

    MERGE(dct_count[0]); //note, the other dct vars are not part of the context
    MERGE(dct_count[1]);
    MERGE(mv_bits);
    MERGE(i_tex_bits);
    MERGE(p_tex_bits);
    MERGE(i_count);
    MERGE(f_count);
    MERGE(b_count);
    MERGE(skip_count);
    MERGE(misc_bits);
    MERGE(er.error_count);
    MERGE(padding_bug_score);
    MERGE(current_picture.error[0]);
    MERGE(current_picture.error[1]);
    MERGE(current_picture.error[2]);

    if(dst->avctx->noise_reduction){
        for(i=0; i<64; i++){
            MERGE(dct_error_sum[0][i]);
            MERGE(dct_error_sum[1][i]);
        }
    }

    assert(put_bits_count(&src->pb) % 8 ==0);
    assert(put_bits_count(&dst->pb) % 8 ==0);
    avpriv_copy_bits(&dst->pb, src->pb.buf, put_bits_count(&src->pb));
    flush_put_bits(&dst->pb);
}

static int estimate_qp(MpegEncContext *s, int dry_run){
    if (s->next_lambda){
        s->current_picture_ptr->f->quality =
        s->current_picture.f->quality = s->next_lambda;
        if(!dry_run) s->next_lambda= 0;
    } else if (!s->fixed_qscale) {
        s->current_picture_ptr->f->quality =
        s->current_picture.f->quality = ff_rate_estimate_qscale(s, dry_run);
        if (s->current_picture.f->quality < 0)
            return -1;
    }

    if(s->adaptive_quant){
        switch(s->codec_id){
        case AV_CODEC_ID_MPEG4:
            if (CONFIG_MPEG4_ENCODER)
                ff_clean_mpeg4_qscales(s);
            break;
        case AV_CODEC_ID_H263:
        case AV_CODEC_ID_H263P:
        case AV_CODEC_ID_FLV1:
            if (CONFIG_H263_ENCODER)
                ff_clean_h263_qscales(s);
            break;
        default:
            ff_init_qscale_tab(s);
        }

        s->lambda= s->lambda_table[0];
        //FIXME broken
    }else
        s->lambda = s->current_picture.f->quality;
    update_qscale(s);
    return 0;
}

/* must be called before writing the header */
static void set_frame_distances(MpegEncContext * s){
    av_assert1(s->current_picture_ptr->f->pts != AV_NOPTS_VALUE);
    s->time = s->current_picture_ptr->f->pts * s->avctx->time_base.num;

    if(s->pict_type==AV_PICTURE_TYPE_B){
        s->pb_time= s->pp_time - (s->last_non_b_time - s->time);
        assert(s->pb_time > 0 && s->pb_time < s->pp_time);
    }else{
        s->pp_time= s->time - s->last_non_b_time;
        s->last_non_b_time= s->time;
        assert(s->picture_number==0 || s->pp_time > 0);
    }
}

static int encode_picture(MpegEncContext *s, int picture_number)
{
    int i, ret;
    int bits;
    int context_count = s->slice_context_count;

    s->picture_number = picture_number;

    /* Reset the average MB variance */
    s->me.mb_var_sum_temp    =
    s->me.mc_mb_var_sum_temp = 0;

    /* we need to initialize some time vars before we can encode b-frames */
    // RAL: Condition added for MPEG1VIDEO
    if (s->codec_id == AV_CODEC_ID_MPEG1VIDEO || s->codec_id == AV_CODEC_ID_MPEG2VIDEO || (s->h263_pred && !s->msmpeg4_version))
        set_frame_distances(s);
    if(CONFIG_MPEG4_ENCODER && s->codec_id == AV_CODEC_ID_MPEG4)
        ff_set_mpeg4_time(s);

    s->me.scene_change_score=0;

//    s->lambda= s->current_picture_ptr->quality; //FIXME qscale / ... stuff for ME rate distortion

    if(s->pict_type==AV_PICTURE_TYPE_I){
        if(s->msmpeg4_version >= 3) s->no_rounding=1;
        else                        s->no_rounding=0;
    }else if(s->pict_type!=AV_PICTURE_TYPE_B){
        if(s->flipflop_rounding || s->codec_id == AV_CODEC_ID_H263P || s->codec_id == AV_CODEC_ID_MPEG4)
            s->no_rounding ^= 1;
    }

    if(s->flags & CODEC_FLAG_PASS2){
        if (estimate_qp(s,1) < 0)
            return -1;
        ff_get_2pass_fcode(s);
    }else if(!(s->flags & CODEC_FLAG_QSCALE)){
        if(s->pict_type==AV_PICTURE_TYPE_B)
            s->lambda= s->last_lambda_for[s->pict_type];
        else
            s->lambda= s->last_lambda_for[s->last_non_b_pict_type];
        update_qscale(s);
    }

    if(s->codec_id != AV_CODEC_ID_AMV && s->codec_id != AV_CODEC_ID_MJPEG){
        if(s->q_chroma_intra_matrix   != s->q_intra_matrix  ) av_freep(&s->q_chroma_intra_matrix);
        if(s->q_chroma_intra_matrix16 != s->q_intra_matrix16) av_freep(&s->q_chroma_intra_matrix16);
        s->q_chroma_intra_matrix   = s->q_intra_matrix;
        s->q_chroma_intra_matrix16 = s->q_intra_matrix16;
    }

    s->mb_intra=0; //for the rate distortion & bit compare functions
    for(i=1; i<context_count; i++){
        ret = ff_update_duplicate_context(s->thread_context[i], s);
        if (ret < 0)
            return ret;
    }

    if(ff_init_me(s)<0)
        return -1;

    /* Estimate motion for every MB */
    if(s->pict_type != AV_PICTURE_TYPE_I){
        s->lambda = (s->lambda * s->avctx->me_penalty_compensation + 128)>>8;
        s->lambda2= (s->lambda2* (int64_t)s->avctx->me_penalty_compensation + 128)>>8;
        if (s->pict_type != AV_PICTURE_TYPE_B) {
            if((s->avctx->pre_me && s->last_non_b_pict_type==AV_PICTURE_TYPE_I) || s->avctx->pre_me==2){
                s->avctx->execute(s->avctx, pre_estimate_motion_thread, &s->thread_context[0], NULL, context_count, sizeof(void*));
            }
        }

        s->avctx->execute(s->avctx, estimate_motion_thread, &s->thread_context[0], NULL, context_count, sizeof(void*));
    }else /* if(s->pict_type == AV_PICTURE_TYPE_I) */{
        /* I-Frame */
        for(i=0; i<s->mb_stride*s->mb_height; i++)
            s->mb_type[i]= CANDIDATE_MB_TYPE_INTRA;

        if(!s->fixed_qscale){
            /* finding spatial complexity for I-frame rate control */
            s->avctx->execute(s->avctx, mb_var_thread, &s->thread_context[0], NULL, context_count, sizeof(void*));
        }
    }
    for(i=1; i<context_count; i++){
        merge_context_after_me(s, s->thread_context[i]);
    }
    s->current_picture.mc_mb_var_sum= s->current_picture_ptr->mc_mb_var_sum= s->me.mc_mb_var_sum_temp;
    s->current_picture.   mb_var_sum= s->current_picture_ptr->   mb_var_sum= s->me.   mb_var_sum_temp;
    emms_c();

    if(s->me.scene_change_score > s->avctx->scenechange_threshold && s->pict_type == AV_PICTURE_TYPE_P){
        s->pict_type= AV_PICTURE_TYPE_I;
        for(i=0; i<s->mb_stride*s->mb_height; i++)
            s->mb_type[i]= CANDIDATE_MB_TYPE_INTRA;
        if(s->msmpeg4_version >= 3)
            s->no_rounding=1;
        av_dlog(s, "Scene change detected, encoding as I Frame %"PRId64" %"PRId64"\n",
                s->current_picture.mb_var_sum, s->current_picture.mc_mb_var_sum);
    }

    if(!s->umvplus){
        if(s->pict_type==AV_PICTURE_TYPE_P || s->pict_type==AV_PICTURE_TYPE_S) {
            s->f_code= ff_get_best_fcode(s, s->p_mv_table, CANDIDATE_MB_TYPE_INTER);

            if(s->flags & CODEC_FLAG_INTERLACED_ME){
                int a,b;
                a= ff_get_best_fcode(s, s->p_field_mv_table[0][0], CANDIDATE_MB_TYPE_INTER_I); //FIXME field_select
                b= ff_get_best_fcode(s, s->p_field_mv_table[1][1], CANDIDATE_MB_TYPE_INTER_I);
                s->f_code= FFMAX3(s->f_code, a, b);
            }

            ff_fix_long_p_mvs(s);
            ff_fix_long_mvs(s, NULL, 0, s->p_mv_table, s->f_code, CANDIDATE_MB_TYPE_INTER, 0);
            if(s->flags & CODEC_FLAG_INTERLACED_ME){
                int j;
                for(i=0; i<2; i++){
                    for(j=0; j<2; j++)
                        ff_fix_long_mvs(s, s->p_field_select_table[i], j,
                                        s->p_field_mv_table[i][j], s->f_code, CANDIDATE_MB_TYPE_INTER_I, 0);
                }
            }
        }

        if(s->pict_type==AV_PICTURE_TYPE_B){
            int a, b;

            a = ff_get_best_fcode(s, s->b_forw_mv_table, CANDIDATE_MB_TYPE_FORWARD);
            b = ff_get_best_fcode(s, s->b_bidir_forw_mv_table, CANDIDATE_MB_TYPE_BIDIR);
            s->f_code = FFMAX(a, b);

            a = ff_get_best_fcode(s, s->b_back_mv_table, CANDIDATE_MB_TYPE_BACKWARD);
            b = ff_get_best_fcode(s, s->b_bidir_back_mv_table, CANDIDATE_MB_TYPE_BIDIR);
            s->b_code = FFMAX(a, b);

            ff_fix_long_mvs(s, NULL, 0, s->b_forw_mv_table, s->f_code, CANDIDATE_MB_TYPE_FORWARD, 1);
            ff_fix_long_mvs(s, NULL, 0, s->b_back_mv_table, s->b_code, CANDIDATE_MB_TYPE_BACKWARD, 1);
            ff_fix_long_mvs(s, NULL, 0, s->b_bidir_forw_mv_table, s->f_code, CANDIDATE_MB_TYPE_BIDIR, 1);
            ff_fix_long_mvs(s, NULL, 0, s->b_bidir_back_mv_table, s->b_code, CANDIDATE_MB_TYPE_BIDIR, 1);
            if(s->flags & CODEC_FLAG_INTERLACED_ME){
                int dir, j;
                for(dir=0; dir<2; dir++){
                    for(i=0; i<2; i++){
                        for(j=0; j<2; j++){
                            int type= dir ? (CANDIDATE_MB_TYPE_BACKWARD_I|CANDIDATE_MB_TYPE_BIDIR_I)
                                          : (CANDIDATE_MB_TYPE_FORWARD_I |CANDIDATE_MB_TYPE_BIDIR_I);
                            ff_fix_long_mvs(s, s->b_field_select_table[dir][i], j,
                                            s->b_field_mv_table[dir][i][j], dir ? s->b_code : s->f_code, type, 1);
                        }
                    }
                }
            }
        }
    }

    if (estimate_qp(s, 0) < 0)
        return -1;

    if(s->qscale < 3 && s->max_qcoeff<=128 && s->pict_type==AV_PICTURE_TYPE_I && !(s->flags & CODEC_FLAG_QSCALE))
        s->qscale= 3; //reduce clipping problems

    if (s->out_format == FMT_MJPEG) {
        const uint16_t *  luma_matrix = ff_mpeg1_default_intra_matrix;
        const uint16_t *chroma_matrix = ff_mpeg1_default_intra_matrix;

        if (s->avctx->intra_matrix) {
            chroma_matrix =
            luma_matrix = s->avctx->intra_matrix;
        }
        if (s->avctx->chroma_intra_matrix)
            chroma_matrix = s->avctx->chroma_intra_matrix;

        /* for mjpeg, we do include qscale in the matrix */
        for(i=1;i<64;i++){
            int j = s->idsp.idct_permutation[i];

            s->chroma_intra_matrix[j] = av_clip_uint8((chroma_matrix[i] * s->qscale) >> 3);
            s->       intra_matrix[j] = av_clip_uint8((  luma_matrix[i] * s->qscale) >> 3);
        }
        s->y_dc_scale_table=
        s->c_dc_scale_table= ff_mpeg2_dc_scale_table[s->intra_dc_precision];
        s->chroma_intra_matrix[0] =
        s->intra_matrix[0] = ff_mpeg2_dc_scale_table[s->intra_dc_precision][8];
        ff_convert_matrix(s, s->q_intra_matrix, s->q_intra_matrix16,
                       s->intra_matrix, s->intra_quant_bias, 8, 8, 1);
        ff_convert_matrix(s, s->q_chroma_intra_matrix, s->q_chroma_intra_matrix16,
                       s->chroma_intra_matrix, s->intra_quant_bias, 8, 8, 1);
        s->qscale= 8;
    }
    if(s->codec_id == AV_CODEC_ID_AMV){
        static const uint8_t y[32]={13,13,13,13,13,13,13,13,13,13,13,13,13,13,13,13,13,13,13,13,13,13,13,13,13,13,13,13,13,13,13,13};
        static const uint8_t c[32]={14,14,14,14,14,14,14,14,14,14,14,14,14,14,14,14,14,14,14,14,14,14,14,14,14,14,14,14,14,14,14,14};
        for(i=1;i<64;i++){
            int j= s->idsp.idct_permutation[ff_zigzag_direct[i]];

            s->intra_matrix[j] = sp5x_quant_table[5*2+0][i];
            s->chroma_intra_matrix[j] = sp5x_quant_table[5*2+1][i];
        }
        s->y_dc_scale_table= y;
        s->c_dc_scale_table= c;
        s->intra_matrix[0] = 13;
        s->chroma_intra_matrix[0] = 14;
        ff_convert_matrix(s, s->q_intra_matrix, s->q_intra_matrix16,
                       s->intra_matrix, s->intra_quant_bias, 8, 8, 1);
        ff_convert_matrix(s, s->q_chroma_intra_matrix, s->q_chroma_intra_matrix16,
                       s->chroma_intra_matrix, s->intra_quant_bias, 8, 8, 1);
        s->qscale= 8;
    }

    //FIXME var duplication
    s->current_picture_ptr->f->key_frame =
    s->current_picture.f->key_frame = s->pict_type == AV_PICTURE_TYPE_I; //FIXME pic_ptr
    s->current_picture_ptr->f->pict_type =
    s->current_picture.f->pict_type = s->pict_type;

    if (s->current_picture.f->key_frame)
        s->picture_in_gop_number=0;

    s->mb_x = s->mb_y = 0;
    s->last_bits= put_bits_count(&s->pb);
    switch(s->out_format) {
    case FMT_MJPEG:
        if (CONFIG_MJPEG_ENCODER)
            ff_mjpeg_encode_picture_header(s->avctx, &s->pb, &s->intra_scantable,
                                           s->intra_matrix, s->chroma_intra_matrix);
        break;
    case FMT_H261:
        if (CONFIG_H261_ENCODER)
            ff_h261_encode_picture_header(s, picture_number);
        break;
    case FMT_H263:
        if (CONFIG_WMV2_ENCODER && s->codec_id == AV_CODEC_ID_WMV2)
            ff_wmv2_encode_picture_header(s, picture_number);
        else if (CONFIG_MSMPEG4_ENCODER && s->msmpeg4_version)
            ff_msmpeg4_encode_picture_header(s, picture_number);
        else if (CONFIG_MPEG4_ENCODER && s->h263_pred)
            ff_mpeg4_encode_picture_header(s, picture_number);
        else if (CONFIG_RV10_ENCODER && s->codec_id == AV_CODEC_ID_RV10)
            ff_rv10_encode_picture_header(s, picture_number);
        else if (CONFIG_RV20_ENCODER && s->codec_id == AV_CODEC_ID_RV20)
            ff_rv20_encode_picture_header(s, picture_number);
        else if (CONFIG_FLV_ENCODER && s->codec_id == AV_CODEC_ID_FLV1)
            ff_flv_encode_picture_header(s, picture_number);
        else if (CONFIG_H263_ENCODER)
            ff_h263_encode_picture_header(s, picture_number);
        break;
    case FMT_MPEG1:
        if (CONFIG_MPEG1VIDEO_ENCODER || CONFIG_MPEG2VIDEO_ENCODER)
            ff_mpeg1_encode_picture_header(s, picture_number);
        break;
    default:
        av_assert0(0);
    }
    bits= put_bits_count(&s->pb);
    s->header_bits= bits - s->last_bits;

    for(i=1; i<context_count; i++){
        update_duplicate_context_after_me(s->thread_context[i], s);
    }
    s->avctx->execute(s->avctx, encode_thread, &s->thread_context[0], NULL, context_count, sizeof(void*));
    for(i=1; i<context_count; i++){
        merge_context_after_encode(s, s->thread_context[i]);
    }
    emms_c();
    return 0;
}

static void denoise_dct_c(MpegEncContext *s, int16_t *block){
    const int intra= s->mb_intra;
    int i;

    s->dct_count[intra]++;

    for(i=0; i<64; i++){
        int level= block[i];

        if(level){
            if(level>0){
                s->dct_error_sum[intra][i] += level;
                level -= s->dct_offset[intra][i];
                if(level<0) level=0;
            }else{
                s->dct_error_sum[intra][i] -= level;
                level += s->dct_offset[intra][i];
                if(level>0) level=0;
            }
            block[i]= level;
        }
    }
}

static int dct_quantize_trellis_c(MpegEncContext *s,
                                  int16_t *block, int n,
                                  int qscale, int *overflow){
    const int *qmat;
    const uint8_t *scantable= s->intra_scantable.scantable;
    const uint8_t *perm_scantable= s->intra_scantable.permutated;
    int max=0;
    unsigned int threshold1, threshold2;
    int bias=0;
    int run_tab[65];
    int level_tab[65];
    int score_tab[65];
    int survivor[65];
    int survivor_count;
    int last_run=0;
    int last_level=0;
    int last_score= 0;
    int last_i;
    int coeff[2][64];
    int coeff_count[64];
    int qmul, qadd, start_i, last_non_zero, i, dc;
    const int esc_length= s->ac_esc_length;
    uint8_t * length;
    uint8_t * last_length;
    const int lambda= s->lambda2 >> (FF_LAMBDA_SHIFT - 6);

    s->fdsp.fdct(block);

    if(s->dct_error_sum)
        s->denoise_dct(s, block);
    qmul= qscale*16;
    qadd= ((qscale-1)|1)*8;

    if (s->mb_intra) {
        int q;
        if (!s->h263_aic) {
            if (n < 4)
                q = s->y_dc_scale;
            else
                q = s->c_dc_scale;
            q = q << 3;
        } else{
            /* For AIC we skip quant/dequant of INTRADC */
            q = 1 << 3;
            qadd=0;
        }

        /* note: block[0] is assumed to be positive */
        block[0] = (block[0] + (q >> 1)) / q;
        start_i = 1;
        last_non_zero = 0;
        qmat = n < 4 ? s->q_intra_matrix[qscale] : s->q_chroma_intra_matrix[qscale];
        if(s->mpeg_quant || s->out_format == FMT_MPEG1)
            bias= 1<<(QMAT_SHIFT-1);
        length     = s->intra_ac_vlc_length;
        last_length= s->intra_ac_vlc_last_length;
    } else {
        start_i = 0;
        last_non_zero = -1;
        qmat = s->q_inter_matrix[qscale];
        length     = s->inter_ac_vlc_length;
        last_length= s->inter_ac_vlc_last_length;
    }
    last_i= start_i;

    threshold1= (1<<QMAT_SHIFT) - bias - 1;
    threshold2= (threshold1<<1);

    for(i=63; i>=start_i; i--) {
        const int j = scantable[i];
        int level = block[j] * qmat[j];

        if(((unsigned)(level+threshold1))>threshold2){
            last_non_zero = i;
            break;
        }
    }

    for(i=start_i; i<=last_non_zero; i++) {
        const int j = scantable[i];
        int level = block[j] * qmat[j];

//        if(   bias+level >= (1<<(QMAT_SHIFT - 3))
//           || bias-level >= (1<<(QMAT_SHIFT - 3))){
        if(((unsigned)(level+threshold1))>threshold2){
            if(level>0){
                level= (bias + level)>>QMAT_SHIFT;
                coeff[0][i]= level;
                coeff[1][i]= level-1;
//                coeff[2][k]= level-2;
            }else{
                level= (bias - level)>>QMAT_SHIFT;
                coeff[0][i]= -level;
                coeff[1][i]= -level+1;
//                coeff[2][k]= -level+2;
            }
            coeff_count[i]= FFMIN(level, 2);
            av_assert2(coeff_count[i]);
            max |=level;
        }else{
            coeff[0][i]= (level>>31)|1;
            coeff_count[i]= 1;
        }
    }

    *overflow= s->max_qcoeff < max; //overflow might have happened

    if(last_non_zero < start_i){
        memset(block + start_i, 0, (64-start_i)*sizeof(int16_t));
        return last_non_zero;
    }

    score_tab[start_i]= 0;
    survivor[0]= start_i;
    survivor_count= 1;

    for(i=start_i; i<=last_non_zero; i++){
        int level_index, j, zero_distortion;
        int dct_coeff= FFABS(block[ scantable[i] ]);
        int best_score=256*256*256*120;

        if (s->fdsp.fdct == ff_fdct_ifast)
            dct_coeff= (dct_coeff*ff_inv_aanscales[ scantable[i] ]) >> 12;
        zero_distortion= dct_coeff*dct_coeff;

        for(level_index=0; level_index < coeff_count[i]; level_index++){
            int distortion;
            int level= coeff[level_index][i];
            const int alevel= FFABS(level);
            int unquant_coeff;

            av_assert2(level);

            if(s->out_format == FMT_H263 || s->out_format == FMT_H261){
                unquant_coeff= alevel*qmul + qadd;
            }else{ //MPEG1
                j = s->idsp.idct_permutation[scantable[i]]; // FIXME: optimize
                if(s->mb_intra){
                        unquant_coeff = (int)(  alevel  * qscale * s->intra_matrix[j]) >> 3;
                        unquant_coeff =   (unquant_coeff - 1) | 1;
                }else{
                        unquant_coeff = (((  alevel  << 1) + 1) * qscale * ((int) s->inter_matrix[j])) >> 4;
                        unquant_coeff =   (unquant_coeff - 1) | 1;
                }
                unquant_coeff<<= 3;
            }

            distortion= (unquant_coeff - dct_coeff) * (unquant_coeff - dct_coeff) - zero_distortion;
            level+=64;
            if((level&(~127)) == 0){
                for(j=survivor_count-1; j>=0; j--){
                    int run= i - survivor[j];
                    int score= distortion + length[UNI_AC_ENC_INDEX(run, level)]*lambda;
                    score += score_tab[i-run];

                    if(score < best_score){
                        best_score= score;
                        run_tab[i+1]= run;
                        level_tab[i+1]= level-64;
                    }
                }

                if(s->out_format == FMT_H263 || s->out_format == FMT_H261){
                    for(j=survivor_count-1; j>=0; j--){
                        int run= i - survivor[j];
                        int score= distortion + last_length[UNI_AC_ENC_INDEX(run, level)]*lambda;
                        score += score_tab[i-run];
                        if(score < last_score){
                            last_score= score;
                            last_run= run;
                            last_level= level-64;
                            last_i= i+1;
                        }
                    }
                }
            }else{
                distortion += esc_length*lambda;
                for(j=survivor_count-1; j>=0; j--){
                    int run= i - survivor[j];
                    int score= distortion + score_tab[i-run];

                    if(score < best_score){
                        best_score= score;
                        run_tab[i+1]= run;
                        level_tab[i+1]= level-64;
                    }
                }

                if(s->out_format == FMT_H263 || s->out_format == FMT_H261){
                  for(j=survivor_count-1; j>=0; j--){
                        int run= i - survivor[j];
                        int score= distortion + score_tab[i-run];
                        if(score < last_score){
                            last_score= score;
                            last_run= run;
                            last_level= level-64;
                            last_i= i+1;
                        }
                    }
                }
            }
        }

        score_tab[i+1]= best_score;

        //Note: there is a vlc code in mpeg4 which is 1 bit shorter then another one with a shorter run and the same level
        if(last_non_zero <= 27){
            for(; survivor_count; survivor_count--){
                if(score_tab[ survivor[survivor_count-1] ] <= best_score)
                    break;
            }
        }else{
            for(; survivor_count; survivor_count--){
                if(score_tab[ survivor[survivor_count-1] ] <= best_score + lambda)
                    break;
            }
        }

        survivor[ survivor_count++ ]= i+1;
    }

    if(s->out_format != FMT_H263 && s->out_format != FMT_H261){
        last_score= 256*256*256*120;
        for(i= survivor[0]; i<=last_non_zero + 1; i++){
            int score= score_tab[i];
            if(i) score += lambda*2; //FIXME exacter?

            if(score < last_score){
                last_score= score;
                last_i= i;
                last_level= level_tab[i];
                last_run= run_tab[i];
            }
        }
    }

    s->coded_score[n] = last_score;

    dc= FFABS(block[0]);
    last_non_zero= last_i - 1;
    memset(block + start_i, 0, (64-start_i)*sizeof(int16_t));

    if(last_non_zero < start_i)
        return last_non_zero;

    if(last_non_zero == 0 && start_i == 0){
        int best_level= 0;
        int best_score= dc * dc;

        for(i=0; i<coeff_count[0]; i++){
            int level= coeff[i][0];
            int alevel= FFABS(level);
            int unquant_coeff, score, distortion;

            if(s->out_format == FMT_H263 || s->out_format == FMT_H261){
                    unquant_coeff= (alevel*qmul + qadd)>>3;
            }else{ //MPEG1
                    unquant_coeff = (((  alevel  << 1) + 1) * qscale * ((int) s->inter_matrix[0])) >> 4;
                    unquant_coeff =   (unquant_coeff - 1) | 1;
            }
            unquant_coeff = (unquant_coeff + 4) >> 3;
            unquant_coeff<<= 3 + 3;

            distortion= (unquant_coeff - dc) * (unquant_coeff - dc);
            level+=64;
            if((level&(~127)) == 0) score= distortion + last_length[UNI_AC_ENC_INDEX(0, level)]*lambda;
            else                    score= distortion + esc_length*lambda;

            if(score < best_score){
                best_score= score;
                best_level= level - 64;
            }
        }
        block[0]= best_level;
        s->coded_score[n] = best_score - dc*dc;
        if(best_level == 0) return -1;
        else                return last_non_zero;
    }

    i= last_i;
    av_assert2(last_level);

    block[ perm_scantable[last_non_zero] ]= last_level;
    i -= last_run + 1;

    for(; i>start_i; i -= run_tab[i] + 1){
        block[ perm_scantable[i-1] ]= level_tab[i];
    }

    return last_non_zero;
}

//#define REFINE_STATS 1
static int16_t basis[64][64];

static void build_basis(uint8_t *perm){
    int i, j, x, y;
    emms_c();
    for(i=0; i<8; i++){
        for(j=0; j<8; j++){
            for(y=0; y<8; y++){
                for(x=0; x<8; x++){
                    double s= 0.25*(1<<BASIS_SHIFT);
                    int index= 8*i + j;
                    int perm_index= perm[index];
                    if(i==0) s*= sqrt(0.5);
                    if(j==0) s*= sqrt(0.5);
                    basis[perm_index][8*x + y]= lrintf(s * cos((M_PI/8.0)*i*(x+0.5)) * cos((M_PI/8.0)*j*(y+0.5)));
                }
            }
        }
    }
}

static int dct_quantize_refine(MpegEncContext *s, //FIXME breaks denoise?
                        int16_t *block, int16_t *weight, int16_t *orig,
                        int n, int qscale){
    int16_t rem[64];
    LOCAL_ALIGNED_16(int16_t, d1, [64]);
    const uint8_t *scantable= s->intra_scantable.scantable;
    const uint8_t *perm_scantable= s->intra_scantable.permutated;
//    unsigned int threshold1, threshold2;
//    int bias=0;
    int run_tab[65];
    int prev_run=0;
    int prev_level=0;
    int qmul, qadd, start_i, last_non_zero, i, dc;
    uint8_t * length;
    uint8_t * last_length;
    int lambda;
    int rle_index, run, q = 1, sum; //q is only used when s->mb_intra is true
#ifdef REFINE_STATS
static int count=0;
static int after_last=0;
static int to_zero=0;
static int from_zero=0;
static int raise=0;
static int lower=0;
static int messed_sign=0;
#endif

    if(basis[0][0] == 0)
        build_basis(s->idsp.idct_permutation);

    qmul= qscale*2;
    qadd= (qscale-1)|1;
    if (s->mb_intra) {
        if (!s->h263_aic) {
            if (n < 4)
                q = s->y_dc_scale;
            else
                q = s->c_dc_scale;
        } else{
            /* For AIC we skip quant/dequant of INTRADC */
            q = 1;
            qadd=0;
        }
        q <<= RECON_SHIFT-3;
        /* note: block[0] is assumed to be positive */
        dc= block[0]*q;
//        block[0] = (block[0] + (q >> 1)) / q;
        start_i = 1;
//        if(s->mpeg_quant || s->out_format == FMT_MPEG1)
//            bias= 1<<(QMAT_SHIFT-1);
        length     = s->intra_ac_vlc_length;
        last_length= s->intra_ac_vlc_last_length;
    } else {
        dc= 0;
        start_i = 0;
        length     = s->inter_ac_vlc_length;
        last_length= s->inter_ac_vlc_last_length;
    }
    last_non_zero = s->block_last_index[n];

#ifdef REFINE_STATS
{START_TIMER
#endif
    dc += (1<<(RECON_SHIFT-1));
    for(i=0; i<64; i++){
        rem[i]= dc - (orig[i]<<RECON_SHIFT); //FIXME  use orig dirrectly instead of copying to rem[]
    }
#ifdef REFINE_STATS
STOP_TIMER("memset rem[]")}
#endif
    sum=0;
    for(i=0; i<64; i++){
        int one= 36;
        int qns=4;
        int w;

        w= FFABS(weight[i]) + qns*one;
        w= 15 + (48*qns*one + w/2)/w; // 16 .. 63

        weight[i] = w;
//        w=weight[i] = (63*qns + (w/2)) / w;

        av_assert2(w>0);
        av_assert2(w<(1<<6));
        sum += w*w;
    }
    lambda= sum*(uint64_t)s->lambda2 >> (FF_LAMBDA_SHIFT - 6 + 6 + 6 + 6);
#ifdef REFINE_STATS
{START_TIMER
#endif
    run=0;
    rle_index=0;
    for(i=start_i; i<=last_non_zero; i++){
        int j= perm_scantable[i];
        const int level= block[j];
        int coeff;

        if(level){
            if(level<0) coeff= qmul*level - qadd;
            else        coeff= qmul*level + qadd;
            run_tab[rle_index++]=run;
            run=0;

            s->mpvencdsp.add_8x8basis(rem, basis[j], coeff);
        }else{
            run++;
        }
    }
#ifdef REFINE_STATS
if(last_non_zero>0){
STOP_TIMER("init rem[]")
}
}

{START_TIMER
#endif
    for(;;){
        int best_score = s->mpvencdsp.try_8x8basis(rem, weight, basis[0], 0);
        int best_coeff=0;
        int best_change=0;
        int run2, best_unquant_change=0, analyze_gradient;
#ifdef REFINE_STATS
{START_TIMER
#endif
        analyze_gradient = last_non_zero > 2 || s->quantizer_noise_shaping >= 3;

        if(analyze_gradient){
#ifdef REFINE_STATS
{START_TIMER
#endif
            for(i=0; i<64; i++){
                int w= weight[i];

                d1[i] = (rem[i]*w*w + (1<<(RECON_SHIFT+12-1)))>>(RECON_SHIFT+12);
            }
#ifdef REFINE_STATS
STOP_TIMER("rem*w*w")}
{START_TIMER
#endif
            s->fdsp.fdct(d1);
#ifdef REFINE_STATS
STOP_TIMER("dct")}
#endif
        }

        if(start_i){
            const int level= block[0];
            int change, old_coeff;

            av_assert2(s->mb_intra);

            old_coeff= q*level;

            for(change=-1; change<=1; change+=2){
                int new_level= level + change;
                int score, new_coeff;

                new_coeff= q*new_level;
                if(new_coeff >= 2048 || new_coeff < 0)
                    continue;

                score = s->mpvencdsp.try_8x8basis(rem, weight, basis[0],
                                                  new_coeff - old_coeff);
                if(score<best_score){
                    best_score= score;
                    best_coeff= 0;
                    best_change= change;
                    best_unquant_change= new_coeff - old_coeff;
                }
            }
        }

        run=0;
        rle_index=0;
        run2= run_tab[rle_index++];
        prev_level=0;
        prev_run=0;

        for(i=start_i; i<64; i++){
            int j= perm_scantable[i];
            const int level= block[j];
            int change, old_coeff;

            if(s->quantizer_noise_shaping < 3 && i > last_non_zero + 1)
                break;

            if(level){
                if(level<0) old_coeff= qmul*level - qadd;
                else        old_coeff= qmul*level + qadd;
                run2= run_tab[rle_index++]; //FIXME ! maybe after last
            }else{
                old_coeff=0;
                run2--;
                av_assert2(run2>=0 || i >= last_non_zero );
            }

            for(change=-1; change<=1; change+=2){
                int new_level= level + change;
                int score, new_coeff, unquant_change;

                score=0;
                if(s->quantizer_noise_shaping < 2 && FFABS(new_level) > FFABS(level))
                   continue;

                if(new_level){
                    if(new_level<0) new_coeff= qmul*new_level - qadd;
                    else            new_coeff= qmul*new_level + qadd;
                    if(new_coeff >= 2048 || new_coeff <= -2048)
                        continue;
                    //FIXME check for overflow

                    if(level){
                        if(level < 63 && level > -63){
                            if(i < last_non_zero)
                                score +=   length[UNI_AC_ENC_INDEX(run, new_level+64)]
                                         - length[UNI_AC_ENC_INDEX(run, level+64)];
                            else
                                score +=   last_length[UNI_AC_ENC_INDEX(run, new_level+64)]
                                         - last_length[UNI_AC_ENC_INDEX(run, level+64)];
                        }
                    }else{
                        av_assert2(FFABS(new_level)==1);

                        if(analyze_gradient){
                            int g= d1[ scantable[i] ];
                            if(g && (g^new_level) >= 0)
                                continue;
                        }

                        if(i < last_non_zero){
                            int next_i= i + run2 + 1;
                            int next_level= block[ perm_scantable[next_i] ] + 64;

                            if(next_level&(~127))
                                next_level= 0;

                            if(next_i < last_non_zero)
                                score +=   length[UNI_AC_ENC_INDEX(run, 65)]
                                         + length[UNI_AC_ENC_INDEX(run2, next_level)]
                                         - length[UNI_AC_ENC_INDEX(run + run2 + 1, next_level)];
                            else
                                score +=  length[UNI_AC_ENC_INDEX(run, 65)]
                                        + last_length[UNI_AC_ENC_INDEX(run2, next_level)]
                                        - last_length[UNI_AC_ENC_INDEX(run + run2 + 1, next_level)];
                        }else{
                            score += last_length[UNI_AC_ENC_INDEX(run, 65)];
                            if(prev_level){
                                score +=  length[UNI_AC_ENC_INDEX(prev_run, prev_level)]
                                        - last_length[UNI_AC_ENC_INDEX(prev_run, prev_level)];
                            }
                        }
                    }
                }else{
                    new_coeff=0;
                    av_assert2(FFABS(level)==1);

                    if(i < last_non_zero){
                        int next_i= i + run2 + 1;
                        int next_level= block[ perm_scantable[next_i] ] + 64;

                        if(next_level&(~127))
                            next_level= 0;

                        if(next_i < last_non_zero)
                            score +=   length[UNI_AC_ENC_INDEX(run + run2 + 1, next_level)]
                                     - length[UNI_AC_ENC_INDEX(run2, next_level)]
                                     - length[UNI_AC_ENC_INDEX(run, 65)];
                        else
                            score +=   last_length[UNI_AC_ENC_INDEX(run + run2 + 1, next_level)]
                                     - last_length[UNI_AC_ENC_INDEX(run2, next_level)]
                                     - length[UNI_AC_ENC_INDEX(run, 65)];
                    }else{
                        score += -last_length[UNI_AC_ENC_INDEX(run, 65)];
                        if(prev_level){
                            score +=  last_length[UNI_AC_ENC_INDEX(prev_run, prev_level)]
                                    - length[UNI_AC_ENC_INDEX(prev_run, prev_level)];
                        }
                    }
                }

                score *= lambda;

                unquant_change= new_coeff - old_coeff;
                av_assert2((score < 100*lambda && score > -100*lambda) || lambda==0);

                score += s->mpvencdsp.try_8x8basis(rem, weight, basis[j],
                                                   unquant_change);
                if(score<best_score){
                    best_score= score;
                    best_coeff= i;
                    best_change= change;
                    best_unquant_change= unquant_change;
                }
            }
            if(level){
                prev_level= level + 64;
                if(prev_level&(~127))
                    prev_level= 0;
                prev_run= run;
                run=0;
            }else{
                run++;
            }
        }
#ifdef REFINE_STATS
STOP_TIMER("iterative step")}
#endif

        if(best_change){
            int j= perm_scantable[ best_coeff ];

            block[j] += best_change;

            if(best_coeff > last_non_zero){
                last_non_zero= best_coeff;
                av_assert2(block[j]);
#ifdef REFINE_STATS
after_last++;
#endif
            }else{
#ifdef REFINE_STATS
if(block[j]){
    if(block[j] - best_change){
        if(FFABS(block[j]) > FFABS(block[j] - best_change)){
            raise++;
        }else{
            lower++;
        }
    }else{
        from_zero++;
    }
}else{
    to_zero++;
}
#endif
                for(; last_non_zero>=start_i; last_non_zero--){
                    if(block[perm_scantable[last_non_zero]])
                        break;
                }
            }
#ifdef REFINE_STATS
count++;
if(256*256*256*64 % count == 0){
    av_log(s->avctx, AV_LOG_DEBUG, "after_last:%d to_zero:%d from_zero:%d raise:%d lower:%d sign:%d xyp:%d/%d/%d\n", after_last, to_zero, from_zero, raise, lower, messed_sign, s->mb_x, s->mb_y, s->picture_number);
}
#endif
            run=0;
            rle_index=0;
            for(i=start_i; i<=last_non_zero; i++){
                int j= perm_scantable[i];
                const int level= block[j];

                 if(level){
                     run_tab[rle_index++]=run;
                     run=0;
                 }else{
                     run++;
                 }
            }

            s->mpvencdsp.add_8x8basis(rem, basis[j], best_unquant_change);
        }else{
            break;
        }
    }
#ifdef REFINE_STATS
if(last_non_zero>0){
STOP_TIMER("iterative search")
}
}
#endif

    return last_non_zero;
}

int ff_dct_quantize_c(MpegEncContext *s,
                        int16_t *block, int n,
                        int qscale, int *overflow)
{
    int i, j, level, last_non_zero, q, start_i;
    const int *qmat;
    const uint8_t *scantable= s->intra_scantable.scantable;
    int bias;
    int max=0;
    unsigned int threshold1, threshold2;

    s->fdsp.fdct(block);

    if(s->dct_error_sum)
        s->denoise_dct(s, block);

    if (s->mb_intra) {
        if (!s->h263_aic) {
            if (n < 4)
                q = s->y_dc_scale;
            else
                q = s->c_dc_scale;
            q = q << 3;
        } else
            /* For AIC we skip quant/dequant of INTRADC */
            q = 1 << 3;

        /* note: block[0] is assumed to be positive */
        block[0] = (block[0] + (q >> 1)) / q;
        start_i = 1;
        last_non_zero = 0;
        qmat = n < 4 ? s->q_intra_matrix[qscale] : s->q_chroma_intra_matrix[qscale];
        bias= s->intra_quant_bias<<(QMAT_SHIFT - QUANT_BIAS_SHIFT);
    } else {
        start_i = 0;
        last_non_zero = -1;
        qmat = s->q_inter_matrix[qscale];
        bias= s->inter_quant_bias<<(QMAT_SHIFT - QUANT_BIAS_SHIFT);
    }
    threshold1= (1<<QMAT_SHIFT) - bias - 1;
    threshold2= (threshold1<<1);
    for(i=63;i>=start_i;i--) {
        j = scantable[i];
        level = block[j] * qmat[j];

        if(((unsigned)(level+threshold1))>threshold2){
            last_non_zero = i;
            break;
        }else{
            block[j]=0;
        }
    }
    for(i=start_i; i<=last_non_zero; i++) {
        j = scantable[i];
        level = block[j] * qmat[j];

//        if(   bias+level >= (1<<QMAT_SHIFT)
//           || bias-level >= (1<<QMAT_SHIFT)){
        if(((unsigned)(level+threshold1))>threshold2){
            if(level>0){
                level= (bias + level)>>QMAT_SHIFT;
                block[j]= level;
            }else{
                level= (bias - level)>>QMAT_SHIFT;
                block[j]= -level;
            }
            max |=level;
        }else{
            block[j]=0;
        }
    }
    *overflow= s->max_qcoeff < max; //overflow might have happened

    /* we need this permutation so that we correct the IDCT, we only permute the !=0 elements */
    if (s->idsp.perm_type != FF_IDCT_PERM_NONE)
        ff_block_permute(block, s->idsp.idct_permutation,
                         scantable, last_non_zero);

    return last_non_zero;
}

#define OFFSET(x) offsetof(MpegEncContext, x)
#define VE AV_OPT_FLAG_VIDEO_PARAM | AV_OPT_FLAG_ENCODING_PARAM
static const AVOption h263_options[] = {
    { "obmc",         "use overlapped block motion compensation.", OFFSET(obmc), AV_OPT_TYPE_INT, { .i64 = 0 }, 0, 1, VE },
    { "structured_slices","Write slice start position at every GOB header instead of just GOB number.", OFFSET(h263_slice_structured), AV_OPT_TYPE_INT, { .i64 = 0 }, 0, 1, VE},
    { "mb_info",      "emit macroblock info for RFC 2190 packetization, the parameter value is the maximum payload size", OFFSET(mb_info), AV_OPT_TYPE_INT, { .i64 = 0 }, 0, INT_MAX, VE },
    FF_MPV_COMMON_OPTS
    { NULL },
};

static const AVClass h263_class = {
    .class_name = "H.263 encoder",
    .item_name  = av_default_item_name,
    .option     = h263_options,
    .version    = LIBAVUTIL_VERSION_INT,
};

AVCodec ff_h263_encoder = {
    .name           = "h263",
    .long_name      = NULL_IF_CONFIG_SMALL("H.263 / H.263-1996"),
    .type           = AVMEDIA_TYPE_VIDEO,
    .id             = AV_CODEC_ID_H263,
    .priv_data_size = sizeof(MpegEncContext),
    .init           = ff_mpv_encode_init,
    .encode2        = ff_mpv_encode_picture,
    .close          = ff_mpv_encode_end,
    .pix_fmts= (const enum AVPixelFormat[]){AV_PIX_FMT_YUV420P, AV_PIX_FMT_NONE},
    .priv_class     = &h263_class,
};

static const AVOption h263p_options[] = {
    { "umv",        "Use unlimited motion vectors.",    OFFSET(umvplus), AV_OPT_TYPE_INT, { .i64 = 0 }, 0, 1, VE },
    { "aiv",        "Use alternative inter VLC.",       OFFSET(alt_inter_vlc), AV_OPT_TYPE_INT, { .i64 = 0 }, 0, 1, VE },
    { "obmc",       "use overlapped block motion compensation.", OFFSET(obmc), AV_OPT_TYPE_INT, { .i64 = 0 }, 0, 1, VE },
    { "structured_slices", "Write slice start position at every GOB header instead of just GOB number.", OFFSET(h263_slice_structured), AV_OPT_TYPE_INT, { .i64 = 0 }, 0, 1, VE},
    FF_MPV_COMMON_OPTS
    { NULL },
};
static const AVClass h263p_class = {
    .class_name = "H.263p encoder",
    .item_name  = av_default_item_name,
    .option     = h263p_options,
    .version    = LIBAVUTIL_VERSION_INT,
};

AVCodec ff_h263p_encoder = {
    .name           = "h263p",
    .long_name      = NULL_IF_CONFIG_SMALL("H.263+ / H.263-1998 / H.263 version 2"),
    .type           = AVMEDIA_TYPE_VIDEO,
    .id             = AV_CODEC_ID_H263P,
    .priv_data_size = sizeof(MpegEncContext),
    .init           = ff_mpv_encode_init,
    .encode2        = ff_mpv_encode_picture,
    .close          = ff_mpv_encode_end,
    .capabilities   = CODEC_CAP_SLICE_THREADS,
    .pix_fmts       = (const enum AVPixelFormat[]){ AV_PIX_FMT_YUV420P, AV_PIX_FMT_NONE },
    .priv_class     = &h263p_class,
};

FF_MPV_GENERIC_CLASS(msmpeg4v2)

AVCodec ff_msmpeg4v2_encoder = {
    .name           = "msmpeg4v2",
    .long_name      = NULL_IF_CONFIG_SMALL("MPEG-4 part 2 Microsoft variant version 2"),
    .type           = AVMEDIA_TYPE_VIDEO,
    .id             = AV_CODEC_ID_MSMPEG4V2,
    .priv_data_size = sizeof(MpegEncContext),
    .init           = ff_mpv_encode_init,
    .encode2        = ff_mpv_encode_picture,
    .close          = ff_mpv_encode_end,
    .pix_fmts       = (const enum AVPixelFormat[]){ AV_PIX_FMT_YUV420P, AV_PIX_FMT_NONE },
    .priv_class     = &msmpeg4v2_class,
};

FF_MPV_GENERIC_CLASS(msmpeg4v3)

AVCodec ff_msmpeg4v3_encoder = {
    .name           = "msmpeg4",
    .long_name      = NULL_IF_CONFIG_SMALL("MPEG-4 part 2 Microsoft variant version 3"),
    .type           = AVMEDIA_TYPE_VIDEO,
    .id             = AV_CODEC_ID_MSMPEG4V3,
    .priv_data_size = sizeof(MpegEncContext),
    .init           = ff_mpv_encode_init,
    .encode2        = ff_mpv_encode_picture,
    .close          = ff_mpv_encode_end,
    .pix_fmts       = (const enum AVPixelFormat[]){ AV_PIX_FMT_YUV420P, AV_PIX_FMT_NONE },
    .priv_class     = &msmpeg4v3_class,
};

FF_MPV_GENERIC_CLASS(wmv1)

AVCodec ff_wmv1_encoder = {
    .name           = "wmv1",
    .long_name      = NULL_IF_CONFIG_SMALL("Windows Media Video 7"),
    .type           = AVMEDIA_TYPE_VIDEO,
    .id             = AV_CODEC_ID_WMV1,
    .priv_data_size = sizeof(MpegEncContext),
    .init           = ff_mpv_encode_init,
    .encode2        = ff_mpv_encode_picture,
    .close          = ff_mpv_encode_end,
    .pix_fmts       = (const enum AVPixelFormat[]){ AV_PIX_FMT_YUV420P, AV_PIX_FMT_NONE },
    .priv_class     = &wmv1_class,
};<|MERGE_RESOLUTION|>--- conflicted
+++ resolved
@@ -1379,8 +1379,7 @@
     s->reordered_input_picture[MAX_PICTURE_COUNT - 1] = NULL;
 
     /* set next picture type & ordering */
-<<<<<<< HEAD
-    if (s->reordered_input_picture[0] == NULL && s->input_picture[0]) {
+    if (!s->reordered_input_picture[0] && s->input_picture[0]) {
         if (s->avctx->frame_skip_threshold || s->avctx->frame_skip_factor) {
             if (s->picture_in_gop_number < s->gop_size &&
                 s->next_picture_ptr &&
@@ -1394,9 +1393,6 @@
             }
         }
 
-=======
-    if (!s->reordered_input_picture[0] && s->input_picture[0]) {
->>>>>>> f929ab05
         if (/*s->picture_in_gop_number >= s->gop_size ||*/
             !s->next_picture_ptr || s->intra_only) {
             s->reordered_input_picture[0] = s->input_picture[0];
