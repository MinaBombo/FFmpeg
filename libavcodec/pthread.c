/*
 * Copyright (c) 2004 Roman Shaposhnik
 * Copyright (c) 2008 Alexander Strange (astrange@ithinksw.com)
 *
 * Many thanks to Steven M. Schultz for providing clever ideas and
 * to Michael Niedermayer <michaelni@gmx.at> for writing initial
 * implementation.
 *
 * This file is part of FFmpeg.
 *
 * FFmpeg is free software; you can redistribute it and/or
 * modify it under the terms of the GNU Lesser General Public
 * License as published by the Free Software Foundation; either
 * version 2.1 of the License, or (at your option) any later version.
 *
 * FFmpeg is distributed in the hope that it will be useful,
 * but WITHOUT ANY WARRANTY; without even the implied warranty of
 * MERCHANTABILITY or FITNESS FOR A PARTICULAR PURPOSE.  See the GNU
 * Lesser General Public License for more details.
 *
 * You should have received a copy of the GNU Lesser General Public
 * License along with FFmpeg; if not, write to the Free Software
 * Foundation, Inc., 51 Franklin Street, Fifth Floor, Boston, MA 02110-1301 USA
 */

/**
 * @file
 * Multithreading support functions
 * @see doc/multithreading.txt
 */

#include "config.h"

<<<<<<< HEAD
#if HAVE_SCHED_GETAFFINITY
#ifndef _GNU_SOURCE
# define _GNU_SOURCE
#endif
#include <sched.h>
#endif
#if HAVE_GETPROCESSAFFINITYMASK
#include <windows.h>
#endif
#if HAVE_SYSCTL
#if HAVE_SYS_PARAM_H
#include <sys/param.h>
#endif
#include <sys/types.h>
#include <sys/param.h>
#include <sys/sysctl.h>
#endif
#if HAVE_SYSCONF
#include <unistd.h>
#endif

=======
>>>>>>> 2a6eaeaa
#include "avcodec.h"
#include "internal.h"
#include "thread.h"
#include "libavutil/avassert.h"
#include "libavutil/common.h"
#include "libavutil/cpu.h"

#if HAVE_PTHREADS
#include <pthread.h>
#elif HAVE_W32THREADS
#include "compat/w32pthreads.h"
#elif HAVE_OS2THREADS
#include "os2threads.h"
#endif

typedef int (action_func)(AVCodecContext *c, void *arg);
typedef int (action_func2)(AVCodecContext *c, void *arg, int jobnr, int threadnr);

typedef struct ThreadContext {
    pthread_t *workers;
    action_func *func;
    action_func2 *func2;
    void *args;
    int *rets;
    int rets_count;
    int job_count;
    int job_size;

    pthread_cond_t last_job_cond;
    pthread_cond_t current_job_cond;
    pthread_mutex_t current_job_lock;
    int current_job;
    unsigned int current_execute;
    int done;
} ThreadContext;

/**
 * Context used by codec threads and stored in their AVCodecContext thread_opaque.
 */
typedef struct PerThreadContext {
    struct FrameThreadContext *parent;

    pthread_t      thread;
    int            thread_init;
    pthread_cond_t input_cond;      ///< Used to wait for a new packet from the main thread.
    pthread_cond_t progress_cond;   ///< Used by child threads to wait for progress to change.
    pthread_cond_t output_cond;     ///< Used by the main thread to wait for frames to finish.

    pthread_mutex_t mutex;          ///< Mutex used to protect the contents of the PerThreadContext.
    pthread_mutex_t progress_mutex; ///< Mutex used to protect frame progress values and progress_cond.

    AVCodecContext *avctx;          ///< Context used to decode packets passed to this thread.

    AVPacket       avpkt;           ///< Input packet (for decoding) or output (for encoding).
    uint8_t       *buf;             ///< backup storage for packet data when the input packet is not refcounted
    int            allocated_buf_size; ///< Size allocated for buf

    AVFrame frame;                  ///< Output frame (for decoding) or input (for encoding).
    int     got_frame;              ///< The output of got_picture_ptr from the last avcodec_decode_video() call.
    int     result;                 ///< The result of the last codec decode/encode() call.

    enum {
        STATE_INPUT_READY,          ///< Set when the thread is awaiting a packet.
        STATE_SETTING_UP,           ///< Set before the codec has called ff_thread_finish_setup().
        STATE_GET_BUFFER,           /**<
                                     * Set when the codec calls get_buffer().
                                     * State is returned to STATE_SETTING_UP afterwards.
                                     */
        STATE_GET_FORMAT,           /**<
                                     * Set when the codec calls get_format().
                                     * State is returned to STATE_SETTING_UP afterwards.
                                     */
        STATE_SETUP_FINISHED        ///< Set after the codec has called ff_thread_finish_setup().
    } state;

    /**
     * Array of frames passed to ff_thread_release_buffer().
     * Frames are released after all threads referencing them are finished.
     */
    AVFrame *released_buffers;
    int  num_released_buffers;
    int      released_buffers_allocated;

    AVFrame *requested_frame;       ///< AVFrame the codec passed to get_buffer()
    int      requested_flags;       ///< flags passed to get_buffer() for requested_frame

    const enum AVPixelFormat *available_formats; ///< Format array for get_format()
    enum AVPixelFormat result_format;            ///< get_format() result
} PerThreadContext;

/**
 * Context stored in the client AVCodecContext thread_opaque.
 */
typedef struct FrameThreadContext {
    PerThreadContext *threads;     ///< The contexts for each thread.
    PerThreadContext *prev_thread; ///< The last thread submit_packet() was called on.

    pthread_mutex_t buffer_mutex;  ///< Mutex used to protect get/release_buffer().

    int next_decoding;             ///< The next context to submit a packet to.
    int next_finished;             ///< The next context to return output from.

    int delaying;                  /**<
                                    * Set for the first N packets, where N is the number of threads.
                                    * While it is set, ff_thread_en/decode_frame won't return any results.
                                    */

    int die;                       ///< Set when threads should exit.
} FrameThreadContext;


/* H264 slice threading seems to be buggy with more than 16 threads,
 * limit the number of threads to 16 for automatic detection */
#define MAX_AUTO_THREADS 16

<<<<<<< HEAD
int ff_get_logical_cpus(AVCodecContext *avctx)
{
    int ret, nb_cpus = 1;
#if HAVE_SCHED_GETAFFINITY && defined(CPU_COUNT)
    cpu_set_t cpuset;

    CPU_ZERO(&cpuset);

    ret = sched_getaffinity(0, sizeof(cpuset), &cpuset);
    if (!ret) {
        nb_cpus = CPU_COUNT(&cpuset);
    }
#elif HAVE_GETPROCESSAFFINITYMASK
    DWORD_PTR proc_aff, sys_aff;
    ret = GetProcessAffinityMask(GetCurrentProcess(), &proc_aff, &sys_aff);
    if (ret)
        nb_cpus = av_popcount64(proc_aff);
#elif HAVE_SYSCTL && defined(HW_NCPU)
    int mib[2] = { CTL_HW, HW_NCPU };
    size_t len = sizeof(nb_cpus);

    ret = sysctl(mib, 2, &nb_cpus, &len, NULL, 0);
    if (ret == -1)
        nb_cpus = 0;
#elif HAVE_SYSCONF && defined(_SC_NPROC_ONLN)
    nb_cpus = sysconf(_SC_NPROC_ONLN);
#elif HAVE_SYSCONF && defined(_SC_NPROCESSORS_ONLN)
    nb_cpus = sysconf(_SC_NPROCESSORS_ONLN);
#endif
    av_log(avctx, AV_LOG_DEBUG, "detected %d logical cores\n", nb_cpus);

    if  (avctx->height)
        nb_cpus = FFMIN(nb_cpus, (avctx->height+15)/16);

    return nb_cpus;
}


=======
>>>>>>> 2a6eaeaa
static void* attribute_align_arg worker(void *v)
{
    AVCodecContext *avctx = v;
    ThreadContext *c = avctx->thread_opaque;
    int our_job = c->job_count;
    int last_execute = 0;
    int thread_count = avctx->thread_count;
    int self_id;

    pthread_mutex_lock(&c->current_job_lock);
    self_id = c->current_job++;
    for (;;){
        while (our_job >= c->job_count) {
            if (c->current_job == thread_count + c->job_count)
                pthread_cond_signal(&c->last_job_cond);

            while (last_execute == c->current_execute && !c->done)
                pthread_cond_wait(&c->current_job_cond, &c->current_job_lock);
            last_execute = c->current_execute;
            our_job = self_id;

            if (c->done) {
                pthread_mutex_unlock(&c->current_job_lock);
                return NULL;
            }
        }
        pthread_mutex_unlock(&c->current_job_lock);

        c->rets[our_job%c->rets_count] = c->func ? c->func(avctx, (char*)c->args + our_job*c->job_size):
                                                   c->func2(avctx, c->args, our_job, self_id);

        pthread_mutex_lock(&c->current_job_lock);
        our_job = c->current_job++;
    }
}

static av_always_inline void avcodec_thread_park_workers(ThreadContext *c, int thread_count)
{
    while (c->current_job != thread_count + c->job_count)
        pthread_cond_wait(&c->last_job_cond, &c->current_job_lock);
    pthread_mutex_unlock(&c->current_job_lock);
}

static void thread_free(AVCodecContext *avctx)
{
    ThreadContext *c = avctx->thread_opaque;
    int i;

    pthread_mutex_lock(&c->current_job_lock);
    c->done = 1;
    pthread_cond_broadcast(&c->current_job_cond);
    pthread_mutex_unlock(&c->current_job_lock);

    for (i=0; i<avctx->thread_count; i++)
         pthread_join(c->workers[i], NULL);

    pthread_mutex_destroy(&c->current_job_lock);
    pthread_cond_destroy(&c->current_job_cond);
    pthread_cond_destroy(&c->last_job_cond);
    av_free(c->workers);
    av_freep(&avctx->thread_opaque);
}

static int avcodec_thread_execute(AVCodecContext *avctx, action_func* func, void *arg, int *ret, int job_count, int job_size)
{
    ThreadContext *c= avctx->thread_opaque;
    int dummy_ret;

    if (!(avctx->active_thread_type&FF_THREAD_SLICE) || avctx->thread_count <= 1)
        return avcodec_default_execute(avctx, func, arg, ret, job_count, job_size);

    if (job_count <= 0)
        return 0;

    pthread_mutex_lock(&c->current_job_lock);

    c->current_job = avctx->thread_count;
    c->job_count = job_count;
    c->job_size = job_size;
    c->args = arg;
    c->func = func;
    if (ret) {
        c->rets = ret;
        c->rets_count = job_count;
    } else {
        c->rets = &dummy_ret;
        c->rets_count = 1;
    }
    c->current_execute++;
    pthread_cond_broadcast(&c->current_job_cond);

    avcodec_thread_park_workers(c, avctx->thread_count);

    return 0;
}

static int avcodec_thread_execute2(AVCodecContext *avctx, action_func2* func2, void *arg, int *ret, int job_count)
{
    ThreadContext *c= avctx->thread_opaque;
    c->func2 = func2;
    return avcodec_thread_execute(avctx, NULL, arg, ret, job_count, 0);
}

static int thread_init(AVCodecContext *avctx)
{
    int i;
    ThreadContext *c;
    int thread_count = avctx->thread_count;

    if (!thread_count) {
<<<<<<< HEAD
        int nb_cpus = ff_get_logical_cpus(avctx);
=======
        int nb_cpus = av_cpu_count();
        av_log(avctx, AV_LOG_DEBUG, "detected %d logical cores\n", nb_cpus);
>>>>>>> 2a6eaeaa
        // use number of cores + 1 as thread count if there is more than one
        if (nb_cpus > 1)
            thread_count = avctx->thread_count = FFMIN(nb_cpus + 1, MAX_AUTO_THREADS);
        else
            thread_count = avctx->thread_count = 1;
    }

    if (thread_count <= 1) {
        avctx->active_thread_type = 0;
        return 0;
    }

    c = av_mallocz(sizeof(ThreadContext));
    if (!c)
        return -1;

    c->workers = av_mallocz(sizeof(pthread_t)*thread_count);
    if (!c->workers) {
        av_free(c);
        return -1;
    }

    avctx->thread_opaque = c;
    c->current_job = 0;
    c->job_count = 0;
    c->job_size = 0;
    c->done = 0;
    pthread_cond_init(&c->current_job_cond, NULL);
    pthread_cond_init(&c->last_job_cond, NULL);
    pthread_mutex_init(&c->current_job_lock, NULL);
    pthread_mutex_lock(&c->current_job_lock);
    for (i=0; i<thread_count; i++) {
        if(pthread_create(&c->workers[i], NULL, worker, avctx)) {
           avctx->thread_count = i;
           pthread_mutex_unlock(&c->current_job_lock);
           ff_thread_free(avctx);
           return -1;
        }
    }

    avcodec_thread_park_workers(c, thread_count);

    avctx->execute = avcodec_thread_execute;
    avctx->execute2 = avcodec_thread_execute2;
    return 0;
}

#define THREAD_SAFE_CALLBACKS(avctx) \
((avctx)->thread_safe_callbacks || (!(avctx)->get_buffer && (avctx)->get_buffer2 == avcodec_default_get_buffer2))

/**
 * Codec worker thread.
 *
 * Automatically calls ff_thread_finish_setup() if the codec does
 * not provide an update_thread_context method, or if the codec returns
 * before calling it.
 */
static attribute_align_arg void *frame_worker_thread(void *arg)
{
    PerThreadContext *p = arg;
    FrameThreadContext *fctx = p->parent;
    AVCodecContext *avctx = p->avctx;
    const AVCodec *codec = avctx->codec;

    pthread_mutex_lock(&p->mutex);
    while (1) {
            while (p->state == STATE_INPUT_READY && !fctx->die)
                pthread_cond_wait(&p->input_cond, &p->mutex);

        if (fctx->die) break;

        if (!codec->update_thread_context && THREAD_SAFE_CALLBACKS(avctx))
            ff_thread_finish_setup(avctx);

        avcodec_get_frame_defaults(&p->frame);
        p->got_frame = 0;
        p->result = codec->decode(avctx, &p->frame, &p->got_frame, &p->avpkt);

        /* many decoders assign whole AVFrames, thus overwriting extended_data;
         * make sure it's set correctly */
        p->frame.extended_data = p->frame.data;

        if (p->state == STATE_SETTING_UP) ff_thread_finish_setup(avctx);

        pthread_mutex_lock(&p->progress_mutex);
#if 0 //BUFREF-FIXME
        for (i = 0; i < MAX_BUFFERS; i++)
            if (p->progress_used[i] && (p->got_frame || p->result<0 || avctx->codec_id != AV_CODEC_ID_H264)) {
                p->progress[i][0] = INT_MAX;
                p->progress[i][1] = INT_MAX;
            }
#endif
        p->state = STATE_INPUT_READY;

        pthread_cond_broadcast(&p->progress_cond);
        pthread_cond_signal(&p->output_cond);
        pthread_mutex_unlock(&p->progress_mutex);
    }
    pthread_mutex_unlock(&p->mutex);

    return NULL;
}

/**
 * Update the next thread's AVCodecContext with values from the reference thread's context.
 *
 * @param dst The destination context.
 * @param src The source context.
 * @param for_user 0 if the destination is a codec thread, 1 if the destination is the user's thread
 */
static int update_context_from_thread(AVCodecContext *dst, AVCodecContext *src, int for_user)
{
    int err = 0;

    if (dst != src) {
        dst->time_base = src->time_base;
        dst->width     = src->width;
        dst->height    = src->height;
        dst->pix_fmt   = src->pix_fmt;

        dst->coded_width  = src->coded_width;
        dst->coded_height = src->coded_height;

        dst->has_b_frames = src->has_b_frames;
        dst->idct_algo    = src->idct_algo;

        dst->bits_per_coded_sample = src->bits_per_coded_sample;
        dst->sample_aspect_ratio   = src->sample_aspect_ratio;
        dst->dtg_active_format     = src->dtg_active_format;

        dst->profile = src->profile;
        dst->level   = src->level;

        dst->bits_per_raw_sample = src->bits_per_raw_sample;
        dst->ticks_per_frame     = src->ticks_per_frame;
        dst->color_primaries     = src->color_primaries;

        dst->color_trc   = src->color_trc;
        dst->colorspace  = src->colorspace;
        dst->color_range = src->color_range;
        dst->chroma_sample_location = src->chroma_sample_location;

        dst->hwaccel = src->hwaccel;
        dst->hwaccel_context = src->hwaccel_context;
    }

    if (for_user) {
        dst->delay       = src->thread_count - 1;
        dst->coded_frame = src->coded_frame;
    } else {
        if (dst->codec->update_thread_context)
            err = dst->codec->update_thread_context(dst, src);
    }

    return err;
}

/**
 * Update the next thread's AVCodecContext with values set by the user.
 *
 * @param dst The destination context.
 * @param src The source context.
 * @return 0 on success, negative error code on failure
 */
static int update_context_from_user(AVCodecContext *dst, AVCodecContext *src)
{
#define copy_fields(s, e) memcpy(&dst->s, &src->s, (char*)&dst->e - (char*)&dst->s);
    dst->flags          = src->flags;

    dst->draw_horiz_band= src->draw_horiz_band;
    dst->get_buffer2    = src->get_buffer2;
#if FF_API_GET_BUFFER
    dst->get_buffer     = src->get_buffer;
    dst->release_buffer = src->release_buffer;
#endif

    dst->opaque   = src->opaque;
    dst->debug    = src->debug;
    dst->debug_mv = src->debug_mv;

    dst->slice_flags = src->slice_flags;
    dst->flags2      = src->flags2;

    copy_fields(skip_loop_filter, subtitle_header);

    dst->frame_number     = src->frame_number;
    dst->reordered_opaque = src->reordered_opaque;
    dst->thread_safe_callbacks = src->thread_safe_callbacks;

    if (src->slice_count && src->slice_offset) {
        if (dst->slice_count < src->slice_count) {
            int *tmp = av_realloc(dst->slice_offset, src->slice_count *
                                  sizeof(*dst->slice_offset));
            if (!tmp) {
                av_free(dst->slice_offset);
                return AVERROR(ENOMEM);
            }
            dst->slice_offset = tmp;
        }
        memcpy(dst->slice_offset, src->slice_offset,
               src->slice_count * sizeof(*dst->slice_offset));
    }
    dst->slice_count = src->slice_count;
    return 0;
#undef copy_fields
}

/// Releases the buffers that this decoding thread was the last user of.
static void release_delayed_buffers(PerThreadContext *p)
{
    FrameThreadContext *fctx = p->parent;

    while (p->num_released_buffers > 0) {
        AVFrame *f;

        pthread_mutex_lock(&fctx->buffer_mutex);

        // fix extended data in case the caller screwed it up
        av_assert0(p->avctx->codec_type == AVMEDIA_TYPE_VIDEO);
        f = &p->released_buffers[--p->num_released_buffers];
        f->extended_data = f->data;
        av_frame_unref(f);

        pthread_mutex_unlock(&fctx->buffer_mutex);
    }
}

static int submit_packet(PerThreadContext *p, AVPacket *avpkt)
{
    FrameThreadContext *fctx = p->parent;
    PerThreadContext *prev_thread = fctx->prev_thread;
    const AVCodec *codec = p->avctx->codec;

    if (!avpkt->size && !(codec->capabilities & CODEC_CAP_DELAY)) return 0;

    pthread_mutex_lock(&p->mutex);

    release_delayed_buffers(p);

    if (prev_thread) {
        int err;
        if (prev_thread->state == STATE_SETTING_UP) {
            pthread_mutex_lock(&prev_thread->progress_mutex);
            while (prev_thread->state == STATE_SETTING_UP)
                pthread_cond_wait(&prev_thread->progress_cond, &prev_thread->progress_mutex);
            pthread_mutex_unlock(&prev_thread->progress_mutex);
        }

        err = update_context_from_thread(p->avctx, prev_thread->avctx, 0);
        if (err) {
            pthread_mutex_unlock(&p->mutex);
            return err;
        }
    }

    av_buffer_unref(&p->avpkt.buf);
    p->avpkt = *avpkt;
    if (avpkt->buf)
        p->avpkt.buf = av_buffer_ref(avpkt->buf);
    else {
        av_fast_malloc(&p->buf, &p->allocated_buf_size, avpkt->size + FF_INPUT_BUFFER_PADDING_SIZE);
        p->avpkt.data = p->buf;
        memcpy(p->buf, avpkt->data, avpkt->size);
        memset(p->buf + avpkt->size, 0, FF_INPUT_BUFFER_PADDING_SIZE);
    }

    p->state = STATE_SETTING_UP;
    pthread_cond_signal(&p->input_cond);
    pthread_mutex_unlock(&p->mutex);

    /*
     * If the client doesn't have a thread-safe get_buffer(),
     * then decoding threads call back to the main thread,
     * and it calls back to the client here.
     */

    if (!p->avctx->thread_safe_callbacks && (
         p->avctx->get_format != avcodec_default_get_format ||
#if FF_API_GET_BUFFER
         p->avctx->get_buffer ||
#endif
         p->avctx->get_buffer2 != avcodec_default_get_buffer2)) {
        while (p->state != STATE_SETUP_FINISHED && p->state != STATE_INPUT_READY) {
            int call_done = 1;
            pthread_mutex_lock(&p->progress_mutex);
            while (p->state == STATE_SETTING_UP)
                pthread_cond_wait(&p->progress_cond, &p->progress_mutex);

            switch (p->state) {
            case STATE_GET_BUFFER:
                p->result = ff_get_buffer(p->avctx, p->requested_frame, p->requested_flags);
                break;
            case STATE_GET_FORMAT:
                p->result_format = p->avctx->get_format(p->avctx, p->available_formats);
                break;
            default:
                call_done = 0;
                break;
            }
            if (call_done) {
                p->state  = STATE_SETTING_UP;
                pthread_cond_signal(&p->progress_cond);
            }
            pthread_mutex_unlock(&p->progress_mutex);
        }
    }

    fctx->prev_thread = p;
    fctx->next_decoding++;

    return 0;
}

int ff_thread_decode_frame(AVCodecContext *avctx,
                           AVFrame *picture, int *got_picture_ptr,
                           AVPacket *avpkt)
{
    FrameThreadContext *fctx = avctx->thread_opaque;
    int finished = fctx->next_finished;
    PerThreadContext *p;
    int err;

    /*
     * Submit a packet to the next decoding thread.
     */

    p = &fctx->threads[fctx->next_decoding];
    err = update_context_from_user(p->avctx, avctx);
    if (err) return err;
    err = submit_packet(p, avpkt);
    if (err) return err;

    /*
     * If we're still receiving the initial packets, don't return a frame.
     */

    if (fctx->next_decoding > (avctx->thread_count-1-(avctx->codec_id == AV_CODEC_ID_FFV1)))
        fctx->delaying = 0;

    if (fctx->delaying) {
        *got_picture_ptr=0;
        if (avpkt->size)
            return avpkt->size;
    }

    /*
     * Return the next available frame from the oldest thread.
     * If we're at the end of the stream, then we have to skip threads that
     * didn't output a frame, because we don't want to accidentally signal
     * EOF (avpkt->size == 0 && *got_picture_ptr == 0).
     */

    do {
        p = &fctx->threads[finished++];

        if (p->state != STATE_INPUT_READY) {
            pthread_mutex_lock(&p->progress_mutex);
            while (p->state != STATE_INPUT_READY)
                pthread_cond_wait(&p->output_cond, &p->progress_mutex);
            pthread_mutex_unlock(&p->progress_mutex);
        }

        av_frame_move_ref(picture, &p->frame);
        *got_picture_ptr = p->got_frame;
        picture->pkt_dts = p->avpkt.dts;

        /*
         * A later call with avkpt->size == 0 may loop over all threads,
         * including this one, searching for a frame to return before being
         * stopped by the "finished != fctx->next_finished" condition.
         * Make sure we don't mistakenly return the same frame again.
         */
        p->got_frame = 0;

        if (finished >= avctx->thread_count) finished = 0;
    } while (!avpkt->size && !*got_picture_ptr && finished != fctx->next_finished);

    update_context_from_thread(avctx, p->avctx, 1);

    if (fctx->next_decoding >= avctx->thread_count) fctx->next_decoding = 0;

    fctx->next_finished = finished;

    /* return the size of the consumed packet if no error occurred */
    return (p->result >= 0) ? avpkt->size : p->result;
}

void ff_thread_report_progress(ThreadFrame *f, int n, int field)
{
    PerThreadContext *p;
    volatile int *progress = f->progress ? (int*)f->progress->data : NULL;

    if (!progress || progress[field] >= n) return;

    p = f->owner->thread_opaque;

    if (f->owner->debug&FF_DEBUG_THREADS)
        av_log(f->owner, AV_LOG_DEBUG, "%p finished %d field %d\n", progress, n, field);

    pthread_mutex_lock(&p->progress_mutex);
    progress[field] = n;
    pthread_cond_broadcast(&p->progress_cond);
    pthread_mutex_unlock(&p->progress_mutex);
}

void ff_thread_await_progress(ThreadFrame *f, int n, int field)
{
    PerThreadContext *p;
    volatile int *progress = f->progress ? (int*)f->progress->data : NULL;

    if (!progress || progress[field] >= n) return;

    p = f->owner->thread_opaque;

    if (f->owner->debug&FF_DEBUG_THREADS)
        av_log(f->owner, AV_LOG_DEBUG, "thread awaiting %d field %d from %p\n", n, field, progress);

    pthread_mutex_lock(&p->progress_mutex);
    while (progress[field] < n)
        pthread_cond_wait(&p->progress_cond, &p->progress_mutex);
    pthread_mutex_unlock(&p->progress_mutex);
}

void ff_thread_finish_setup(AVCodecContext *avctx) {
    PerThreadContext *p = avctx->thread_opaque;

    if (!(avctx->active_thread_type&FF_THREAD_FRAME)) return;

    if(p->state == STATE_SETUP_FINISHED){
        av_log(avctx, AV_LOG_WARNING, "Multiple ff_thread_finish_setup() calls\n");
    }

    pthread_mutex_lock(&p->progress_mutex);
    p->state = STATE_SETUP_FINISHED;
    pthread_cond_broadcast(&p->progress_cond);
    pthread_mutex_unlock(&p->progress_mutex);
}

/// Waits for all threads to finish.
static void park_frame_worker_threads(FrameThreadContext *fctx, int thread_count)
{
    int i;

    for (i = 0; i < thread_count; i++) {
        PerThreadContext *p = &fctx->threads[i];

        if (p->state != STATE_INPUT_READY) {
            pthread_mutex_lock(&p->progress_mutex);
            while (p->state != STATE_INPUT_READY)
                pthread_cond_wait(&p->output_cond, &p->progress_mutex);
            pthread_mutex_unlock(&p->progress_mutex);
        }
        p->got_frame = 0;
    }
}

static void frame_thread_free(AVCodecContext *avctx, int thread_count)
{
    FrameThreadContext *fctx = avctx->thread_opaque;
    const AVCodec *codec = avctx->codec;
    int i;

    park_frame_worker_threads(fctx, thread_count);

    if (fctx->prev_thread && fctx->prev_thread != fctx->threads)
        if (update_context_from_thread(fctx->threads->avctx, fctx->prev_thread->avctx, 0) < 0) {
            av_log(avctx, AV_LOG_ERROR, "Final thread update failed\n");
            fctx->prev_thread->avctx->internal->is_copy = fctx->threads->avctx->internal->is_copy;
            fctx->threads->avctx->internal->is_copy = 1;
        }

    fctx->die = 1;

    for (i = 0; i < thread_count; i++) {
        PerThreadContext *p = &fctx->threads[i];

        pthread_mutex_lock(&p->mutex);
        pthread_cond_signal(&p->input_cond);
        pthread_mutex_unlock(&p->mutex);

        if (p->thread_init)
            pthread_join(p->thread, NULL);
        p->thread_init=0;

        if (codec->close)
            codec->close(p->avctx);

        avctx->codec = NULL;

        release_delayed_buffers(p);
        av_frame_unref(&p->frame);
    }

    for (i = 0; i < thread_count; i++) {
        PerThreadContext *p = &fctx->threads[i];

        pthread_mutex_destroy(&p->mutex);
        pthread_mutex_destroy(&p->progress_mutex);
        pthread_cond_destroy(&p->input_cond);
        pthread_cond_destroy(&p->progress_cond);
        pthread_cond_destroy(&p->output_cond);
        av_buffer_unref(&p->avpkt.buf);
        av_freep(&p->buf);
        av_freep(&p->released_buffers);

        if (i) {
            av_freep(&p->avctx->priv_data);
            av_freep(&p->avctx->internal);
            av_freep(&p->avctx->slice_offset);
        }

        av_freep(&p->avctx);
    }

    av_freep(&fctx->threads);
    pthread_mutex_destroy(&fctx->buffer_mutex);
    av_freep(&avctx->thread_opaque);
}

static int frame_thread_init(AVCodecContext *avctx)
{
    int thread_count = avctx->thread_count;
    const AVCodec *codec = avctx->codec;
    AVCodecContext *src = avctx;
    FrameThreadContext *fctx;
    int i, err = 0;

    if (!thread_count) {
<<<<<<< HEAD
        int nb_cpus = ff_get_logical_cpus(avctx);
        if ((avctx->debug & (FF_DEBUG_VIS_QP | FF_DEBUG_VIS_MB_TYPE)) || avctx->debug_mv)
            nb_cpus = 1;
=======
        int nb_cpus = av_cpu_count();
        av_log(avctx, AV_LOG_DEBUG, "detected %d logical cores\n", nb_cpus);
>>>>>>> 2a6eaeaa
        // use number of cores + 1 as thread count if there is more than one
        if (nb_cpus > 1)
            thread_count = avctx->thread_count = FFMIN(nb_cpus + 1, MAX_AUTO_THREADS);
        else
            thread_count = avctx->thread_count = 1;
    }

    if (thread_count <= 1) {
        avctx->active_thread_type = 0;
        return 0;
    }

    avctx->thread_opaque = fctx = av_mallocz(sizeof(FrameThreadContext));

    fctx->threads = av_mallocz(sizeof(PerThreadContext) * thread_count);
    pthread_mutex_init(&fctx->buffer_mutex, NULL);
    fctx->delaying = 1;

    for (i = 0; i < thread_count; i++) {
        AVCodecContext *copy = av_malloc(sizeof(AVCodecContext));
        PerThreadContext *p  = &fctx->threads[i];

        pthread_mutex_init(&p->mutex, NULL);
        pthread_mutex_init(&p->progress_mutex, NULL);
        pthread_cond_init(&p->input_cond, NULL);
        pthread_cond_init(&p->progress_cond, NULL);
        pthread_cond_init(&p->output_cond, NULL);

        p->parent = fctx;
        p->avctx  = copy;

        if (!copy) {
            err = AVERROR(ENOMEM);
            goto error;
        }

        *copy = *src;
        copy->thread_opaque = p;
        copy->pkt = &p->avpkt;

        if (!i) {
            src = copy;

            if (codec->init)
                err = codec->init(copy);

            update_context_from_thread(avctx, copy, 1);
        } else {
            copy->priv_data = av_malloc(codec->priv_data_size);
            if (!copy->priv_data) {
                err = AVERROR(ENOMEM);
                goto error;
            }
            memcpy(copy->priv_data, src->priv_data, codec->priv_data_size);
            copy->internal = av_malloc(sizeof(AVCodecInternal));
            if (!copy->internal) {
                err = AVERROR(ENOMEM);
                goto error;
            }
            *copy->internal = *src->internal;
            copy->internal->is_copy = 1;

            if (codec->init_thread_copy)
                err = codec->init_thread_copy(copy);
        }

        if (err) goto error;

        err = AVERROR(pthread_create(&p->thread, NULL, frame_worker_thread, p));
        p->thread_init= !err;
        if(!p->thread_init)
            goto error;
    }

    return 0;

error:
    frame_thread_free(avctx, i+1);

    return err;
}

void ff_thread_flush(AVCodecContext *avctx)
{
    int i;
    FrameThreadContext *fctx = avctx->thread_opaque;

    if (!avctx->thread_opaque) return;

    park_frame_worker_threads(fctx, avctx->thread_count);
    if (fctx->prev_thread) {
        if (fctx->prev_thread != &fctx->threads[0])
            update_context_from_thread(fctx->threads[0].avctx, fctx->prev_thread->avctx, 0);
        if (avctx->codec->flush)
            avctx->codec->flush(fctx->threads[0].avctx);
    }

    fctx->next_decoding = fctx->next_finished = 0;
    fctx->delaying = 1;
    fctx->prev_thread = NULL;
    for (i = 0; i < avctx->thread_count; i++) {
        PerThreadContext *p = &fctx->threads[i];
        // Make sure decode flush calls with size=0 won't return old frames
        p->got_frame = 0;
        av_frame_unref(&p->frame);

        release_delayed_buffers(p);
    }
}

int ff_thread_can_start_frame(AVCodecContext *avctx)
{
    PerThreadContext *p = avctx->thread_opaque;
    if ((avctx->active_thread_type&FF_THREAD_FRAME) && p->state != STATE_SETTING_UP &&
        (avctx->codec->update_thread_context || !THREAD_SAFE_CALLBACKS(avctx))) {
        return 0;
    }
    return 1;
}

static int thread_get_buffer_internal(AVCodecContext *avctx, ThreadFrame *f, int flags)
{
    PerThreadContext *p = avctx->thread_opaque;
    int err;

    f->owner = avctx;

    ff_init_buffer_info(avctx, f->f);

    if (!(avctx->active_thread_type & FF_THREAD_FRAME))
        return ff_get_buffer(avctx, f->f, flags);

    if (p->state != STATE_SETTING_UP &&
        (avctx->codec->update_thread_context || !THREAD_SAFE_CALLBACKS(avctx))) {
        av_log(avctx, AV_LOG_ERROR, "get_buffer() cannot be called after ff_thread_finish_setup()\n");
        return -1;
    }

    if (avctx->internal->allocate_progress) {
        int *progress;
        f->progress = av_buffer_alloc(2 * sizeof(int));
        if (!f->progress) {
            return AVERROR(ENOMEM);
        }
        progress = (int*)f->progress->data;

        progress[0] = progress[1] = -1;
    }

    pthread_mutex_lock(&p->parent->buffer_mutex);

    if (avctx->thread_safe_callbacks || (
#if FF_API_GET_BUFFER
        !avctx->get_buffer &&
#endif
        avctx->get_buffer2 == avcodec_default_get_buffer2)) {
        err = ff_get_buffer(avctx, f->f, flags);
    } else {
        pthread_mutex_lock(&p->progress_mutex);
        p->requested_frame = f->f;
        p->requested_flags = flags;
        p->state = STATE_GET_BUFFER;
        pthread_cond_broadcast(&p->progress_cond);

        while (p->state != STATE_SETTING_UP)
            pthread_cond_wait(&p->progress_cond, &p->progress_mutex);

        err = p->result;

        pthread_mutex_unlock(&p->progress_mutex);

    }
    if (!THREAD_SAFE_CALLBACKS(avctx) && !avctx->codec->update_thread_context)
        ff_thread_finish_setup(avctx);

    if (err)
        av_buffer_unref(&f->progress);

    pthread_mutex_unlock(&p->parent->buffer_mutex);

    return err;
}

enum AVPixelFormat ff_thread_get_format(AVCodecContext *avctx, const enum AVPixelFormat *fmt)
{
    enum AVPixelFormat res;
    PerThreadContext *p = avctx->thread_opaque;
    if (!(avctx->active_thread_type & FF_THREAD_FRAME) || avctx->thread_safe_callbacks ||
        avctx->get_format == avcodec_default_get_format)
        return avctx->get_format(avctx, fmt);
    if (p->state != STATE_SETTING_UP) {
        av_log(avctx, AV_LOG_ERROR, "get_format() cannot be called after ff_thread_finish_setup()\n");
        return -1;
    }
    pthread_mutex_lock(&p->progress_mutex);
    p->available_formats = fmt;
    p->state = STATE_GET_FORMAT;
    pthread_cond_broadcast(&p->progress_cond);

    while (p->state != STATE_SETTING_UP)
        pthread_cond_wait(&p->progress_cond, &p->progress_mutex);

    res = p->result_format;

    pthread_mutex_unlock(&p->progress_mutex);

    return res;
}

int ff_thread_get_buffer(AVCodecContext *avctx, ThreadFrame *f, int flags)
{
    int ret = thread_get_buffer_internal(avctx, f, flags);
    if (ret < 0)
        av_log(avctx, AV_LOG_ERROR, "thread_get_buffer() failed\n");
    return ret;
}

void ff_thread_release_buffer(AVCodecContext *avctx, ThreadFrame *f)
{
    PerThreadContext *p = avctx->thread_opaque;
    FrameThreadContext *fctx;
    AVFrame *dst, *tmp;
    int can_direct_free = !(avctx->active_thread_type & FF_THREAD_FRAME) ||
                          avctx->thread_safe_callbacks                   ||
                          (
#if FF_API_GET_BUFFER
                           !avctx->get_buffer &&
#endif
                           avctx->get_buffer2 == avcodec_default_get_buffer2);

    if (!f->f->data[0])
        return;

    if (avctx->debug & FF_DEBUG_BUFFERS)
        av_log(avctx, AV_LOG_DEBUG, "thread_release_buffer called on pic %p\n", f);

    av_buffer_unref(&f->progress);
    f->owner    = NULL;

    if (can_direct_free) {
        av_frame_unref(f->f);
        return;
    }

    fctx = p->parent;
    pthread_mutex_lock(&fctx->buffer_mutex);

    if (p->num_released_buffers + 1 >= INT_MAX / sizeof(*p->released_buffers))
        goto fail;
    tmp = av_fast_realloc(p->released_buffers, &p->released_buffers_allocated,
                          (p->num_released_buffers + 1) *
                          sizeof(*p->released_buffers));
    if (!tmp)
        goto fail;
    p->released_buffers = tmp;

    dst = &p->released_buffers[p->num_released_buffers];
    av_frame_move_ref(dst, f->f);

    p->num_released_buffers++;

fail:
    pthread_mutex_unlock(&fctx->buffer_mutex);
}

/**
 * Set the threading algorithms used.
 *
 * Threading requires more than one thread.
 * Frame threading requires entire frames to be passed to the codec,
 * and introduces extra decoding delay, so is incompatible with low_delay.
 *
 * @param avctx The context.
 */
static void validate_thread_parameters(AVCodecContext *avctx)
{
    int frame_threading_supported = (avctx->codec->capabilities & CODEC_CAP_FRAME_THREADS)
                                && !(avctx->flags & CODEC_FLAG_TRUNCATED)
                                && !(avctx->flags & CODEC_FLAG_LOW_DELAY)
                                && !(avctx->flags2 & CODEC_FLAG2_CHUNKS);
    if (avctx->thread_count == 1) {
        avctx->active_thread_type = 0;
    } else if (frame_threading_supported && (avctx->thread_type & FF_THREAD_FRAME)) {
        avctx->active_thread_type = FF_THREAD_FRAME;
    } else if (avctx->codec->capabilities & CODEC_CAP_SLICE_THREADS &&
               avctx->thread_type & FF_THREAD_SLICE) {
        avctx->active_thread_type = FF_THREAD_SLICE;
    } else if (!(avctx->codec->capabilities & CODEC_CAP_AUTO_THREADS)) {
        avctx->thread_count       = 1;
        avctx->active_thread_type = 0;
    }

    if (avctx->thread_count > MAX_AUTO_THREADS)
        av_log(avctx, AV_LOG_WARNING,
               "Application has requested %d threads. Using a thread count greater than %d is not recommended.\n",
               avctx->thread_count, MAX_AUTO_THREADS);
}

int ff_thread_init(AVCodecContext *avctx)
{
#if HAVE_W32THREADS
    w32thread_init();
#endif

    validate_thread_parameters(avctx);

    if (avctx->active_thread_type&FF_THREAD_SLICE)
        return thread_init(avctx);
    else if (avctx->active_thread_type&FF_THREAD_FRAME)
        return frame_thread_init(avctx);

    return 0;
}

void ff_thread_free(AVCodecContext *avctx)
{
    if (avctx->active_thread_type&FF_THREAD_FRAME)
        frame_thread_free(avctx, avctx->thread_count);
    else
        thread_free(avctx);
}<|MERGE_RESOLUTION|>--- conflicted
+++ resolved
@@ -31,30 +31,6 @@
 
 #include "config.h"
 
-<<<<<<< HEAD
-#if HAVE_SCHED_GETAFFINITY
-#ifndef _GNU_SOURCE
-# define _GNU_SOURCE
-#endif
-#include <sched.h>
-#endif
-#if HAVE_GETPROCESSAFFINITYMASK
-#include <windows.h>
-#endif
-#if HAVE_SYSCTL
-#if HAVE_SYS_PARAM_H
-#include <sys/param.h>
-#endif
-#include <sys/types.h>
-#include <sys/param.h>
-#include <sys/sysctl.h>
-#endif
-#if HAVE_SYSCONF
-#include <unistd.h>
-#endif
-
-=======
->>>>>>> 2a6eaeaa
 #include "avcodec.h"
 #include "internal.h"
 #include "thread.h"
@@ -170,47 +146,15 @@
  * limit the number of threads to 16 for automatic detection */
 #define MAX_AUTO_THREADS 16
 
-<<<<<<< HEAD
 int ff_get_logical_cpus(AVCodecContext *avctx)
 {
-    int ret, nb_cpus = 1;
-#if HAVE_SCHED_GETAFFINITY && defined(CPU_COUNT)
-    cpu_set_t cpuset;
-
-    CPU_ZERO(&cpuset);
-
-    ret = sched_getaffinity(0, sizeof(cpuset), &cpuset);
-    if (!ret) {
-        nb_cpus = CPU_COUNT(&cpuset);
-    }
-#elif HAVE_GETPROCESSAFFINITYMASK
-    DWORD_PTR proc_aff, sys_aff;
-    ret = GetProcessAffinityMask(GetCurrentProcess(), &proc_aff, &sys_aff);
-    if (ret)
-        nb_cpus = av_popcount64(proc_aff);
-#elif HAVE_SYSCTL && defined(HW_NCPU)
-    int mib[2] = { CTL_HW, HW_NCPU };
-    size_t len = sizeof(nb_cpus);
-
-    ret = sysctl(mib, 2, &nb_cpus, &len, NULL, 0);
-    if (ret == -1)
-        nb_cpus = 0;
-#elif HAVE_SYSCONF && defined(_SC_NPROC_ONLN)
-    nb_cpus = sysconf(_SC_NPROC_ONLN);
-#elif HAVE_SYSCONF && defined(_SC_NPROCESSORS_ONLN)
-    nb_cpus = sysconf(_SC_NPROCESSORS_ONLN);
-#endif
-    av_log(avctx, AV_LOG_DEBUG, "detected %d logical cores\n", nb_cpus);
-
+    int nb_cpus = av_cpu_count();
     if  (avctx->height)
         nb_cpus = FFMIN(nb_cpus, (avctx->height+15)/16);
 
     return nb_cpus;
 }
 
-
-=======
->>>>>>> 2a6eaeaa
 static void* attribute_align_arg worker(void *v)
 {
     AVCodecContext *avctx = v;
@@ -321,12 +265,7 @@
     int thread_count = avctx->thread_count;
 
     if (!thread_count) {
-<<<<<<< HEAD
         int nb_cpus = ff_get_logical_cpus(avctx);
-=======
-        int nb_cpus = av_cpu_count();
-        av_log(avctx, AV_LOG_DEBUG, "detected %d logical cores\n", nb_cpus);
->>>>>>> 2a6eaeaa
         // use number of cores + 1 as thread count if there is more than one
         if (nb_cpus > 1)
             thread_count = avctx->thread_count = FFMIN(nb_cpus + 1, MAX_AUTO_THREADS);
@@ -855,14 +794,10 @@
     int i, err = 0;
 
     if (!thread_count) {
-<<<<<<< HEAD
-        int nb_cpus = ff_get_logical_cpus(avctx);
+        int nb_cpus = av_cpu_count();
         if ((avctx->debug & (FF_DEBUG_VIS_QP | FF_DEBUG_VIS_MB_TYPE)) || avctx->debug_mv)
             nb_cpus = 1;
-=======
-        int nb_cpus = av_cpu_count();
         av_log(avctx, AV_LOG_DEBUG, "detected %d logical cores\n", nb_cpus);
->>>>>>> 2a6eaeaa
         // use number of cores + 1 as thread count if there is more than one
         if (nb_cpus > 1)
             thread_count = avctx->thread_count = FFMIN(nb_cpus + 1, MAX_AUTO_THREADS);
