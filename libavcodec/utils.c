/*
 * utils for libavcodec
 * Copyright (c) 2001 Fabrice Bellard
 * Copyright (c) 2002-2004 Michael Niedermayer <michaelni@gmx.at>
 *
 * This file is part of FFmpeg.
 *
 * FFmpeg is free software; you can redistribute it and/or
 * modify it under the terms of the GNU Lesser General Public
 * License as published by the Free Software Foundation; either
 * version 2.1 of the License, or (at your option) any later version.
 *
 * FFmpeg is distributed in the hope that it will be useful,
 * but WITHOUT ANY WARRANTY; without even the implied warranty of
 * MERCHANTABILITY or FITNESS FOR A PARTICULAR PURPOSE.  See the GNU
 * Lesser General Public License for more details.
 *
 * You should have received a copy of the GNU Lesser General Public
 * License along with FFmpeg; if not, write to the Free Software
 * Foundation, Inc., 51 Franklin Street, Fifth Floor, Boston, MA 02110-1301 USA
 */

/**
 * @file
 * utils.
 */

#include "libavutil/avassert.h"
#include "libavutil/avstring.h"
#include "libavutil/crc.h"
#include "libavutil/mathematics.h"
#include "libavutil/pixdesc.h"
#include "libavutil/audioconvert.h"
#include "libavutil/imgutils.h"
#include "libavutil/samplefmt.h"
#include "libavutil/dict.h"
#include "libavutil/avassert.h"
#include "avcodec.h"
#include "dsputil.h"
#include "libavutil/opt.h"
#include "imgconvert.h"
#include "thread.h"
#include "frame_thread_encoder.h"
#include "audioconvert.h"
#include "internal.h"
#include "bytestream.h"
#include <stdlib.h>
#include <stdarg.h>
#include <limits.h>
#include <float.h>

static int volatile entangled_thread_counter=0;
static int (*ff_lockmgr_cb)(void **mutex, enum AVLockOp op);
static void *codec_mutex;
static void *avformat_mutex;

void *av_fast_realloc(void *ptr, unsigned int *size, size_t min_size)
{
    if(min_size < *size)
        return ptr;

    min_size= FFMAX(17*min_size/16 + 32, min_size);

    ptr= av_realloc(ptr, min_size);
    if(!ptr) //we could set this to the unmodified min_size but this is safer if the user lost the ptr and uses NULL now
        min_size= 0;

    *size= min_size;

    return ptr;
}

static inline int ff_fast_malloc(void *ptr, unsigned int *size, size_t min_size, int zero_realloc)
{
    void **p = ptr;
    if (min_size < *size)
        return 0;
    min_size= FFMAX(17*min_size/16 + 32, min_size);
    av_free(*p);
    *p = zero_realloc ? av_mallocz(min_size) : av_malloc(min_size);
    if (!*p) min_size = 0;
    *size= min_size;
    return 1;
}

void av_fast_malloc(void *ptr, unsigned int *size, size_t min_size)
{
    ff_fast_malloc(ptr, size, min_size, 0);
}

void av_fast_padded_malloc(void *ptr, unsigned int *size, size_t min_size)
{
    uint8_t **p = ptr;
    if (min_size > SIZE_MAX - FF_INPUT_BUFFER_PADDING_SIZE) {
        av_freep(p);
        *size = 0;
        return;
    }
    if (!ff_fast_malloc(p, size, min_size + FF_INPUT_BUFFER_PADDING_SIZE, 1))
        memset(*p + min_size, 0, FF_INPUT_BUFFER_PADDING_SIZE);
}

void av_fast_padded_mallocz(void *ptr, unsigned int *size, size_t min_size)
{
    uint8_t **p = ptr;
    if (min_size > SIZE_MAX - FF_INPUT_BUFFER_PADDING_SIZE) {
        av_freep(p);
        *size = 0;
        return;
    }
    if (!ff_fast_malloc(p, size, min_size + FF_INPUT_BUFFER_PADDING_SIZE, 1))
        memset(*p, 0, min_size + FF_INPUT_BUFFER_PADDING_SIZE);
}

/* encoder management */
static AVCodec *first_avcodec = NULL;

AVCodec *av_codec_next(const AVCodec *c)
{
    if(c) return c->next;
    else  return first_avcodec;
}

static void avcodec_init(void)
{
    static int initialized = 0;

    if (initialized != 0)
        return;
    initialized = 1;

    ff_dsputil_static_init();
}

int av_codec_is_encoder(const AVCodec *codec)
{
    return codec && (codec->encode_sub || codec->encode2);
}

int av_codec_is_decoder(const AVCodec *codec)
{
    return codec && codec->decode;
}

void avcodec_register(AVCodec *codec)
{
    AVCodec **p;
    avcodec_init();
    p = &first_avcodec;
    while (*p != NULL) p = &(*p)->next;
    *p = codec;
    codec->next = NULL;

    if (codec->init_static_data)
        codec->init_static_data(codec);
}

unsigned avcodec_get_edge_width(void)
{
    return EDGE_WIDTH;
}

void avcodec_set_dimensions(AVCodecContext *s, int width, int height){
    s->coded_width = width;
    s->coded_height= height;
    s->width = -((-width )>>s->lowres);
    s->height= -((-height)>>s->lowres);
}

#define INTERNAL_BUFFER_SIZE (32+1)

void avcodec_align_dimensions2(AVCodecContext *s, int *width, int *height,
                               int linesize_align[AV_NUM_DATA_POINTERS])
{
    int i;
    int w_align= 1;
    int h_align= 1;

    switch(s->pix_fmt){
    case PIX_FMT_YUV420P:
    case PIX_FMT_YUYV422:
    case PIX_FMT_UYVY422:
    case PIX_FMT_YUV422P:
    case PIX_FMT_YUV440P:
    case PIX_FMT_YUV444P:
    case PIX_FMT_GBRP:
    case PIX_FMT_GRAY8:
    case PIX_FMT_GRAY16BE:
    case PIX_FMT_GRAY16LE:
    case PIX_FMT_YUVJ420P:
    case PIX_FMT_YUVJ422P:
    case PIX_FMT_YUVJ440P:
    case PIX_FMT_YUVJ444P:
    case PIX_FMT_YUVA420P:
    case PIX_FMT_YUVA422P:
    case PIX_FMT_YUVA444P:
    case PIX_FMT_YUV420P9LE:
    case PIX_FMT_YUV420P9BE:
    case PIX_FMT_YUV420P10LE:
    case PIX_FMT_YUV420P10BE:
    case PIX_FMT_YUV420P12LE:
    case PIX_FMT_YUV420P12BE:
    case PIX_FMT_YUV420P14LE:
    case PIX_FMT_YUV420P14BE:
    case PIX_FMT_YUV422P9LE:
    case PIX_FMT_YUV422P9BE:
    case PIX_FMT_YUV422P10LE:
    case PIX_FMT_YUV422P10BE:
    case PIX_FMT_YUV422P12LE:
    case PIX_FMT_YUV422P12BE:
    case PIX_FMT_YUV422P14LE:
    case PIX_FMT_YUV422P14BE:
    case PIX_FMT_YUV444P9LE:
    case PIX_FMT_YUV444P9BE:
    case PIX_FMT_YUV444P10LE:
    case PIX_FMT_YUV444P10BE:
    case PIX_FMT_YUV444P12LE:
    case PIX_FMT_YUV444P12BE:
    case PIX_FMT_YUV444P14LE:
    case PIX_FMT_YUV444P14BE:
    case PIX_FMT_GBRP9LE:
    case PIX_FMT_GBRP9BE:
    case PIX_FMT_GBRP10LE:
    case PIX_FMT_GBRP10BE:
    case PIX_FMT_GBRP12LE:
    case PIX_FMT_GBRP12BE:
    case PIX_FMT_GBRP14LE:
    case PIX_FMT_GBRP14BE:
        w_align = 16; //FIXME assume 16 pixel per macroblock
        h_align = 16 * 2; // interlaced needs 2 macroblocks height
        break;
    case PIX_FMT_YUV411P:
    case PIX_FMT_UYYVYY411:
        w_align=32;
        h_align=8;
        break;
    case PIX_FMT_YUV410P:
        if(s->codec_id == AV_CODEC_ID_SVQ1){
            w_align=64;
            h_align=64;
        }
    case PIX_FMT_RGB555:
        if(s->codec_id == AV_CODEC_ID_RPZA){
            w_align=4;
            h_align=4;
        }
    case PIX_FMT_PAL8:
    case PIX_FMT_BGR8:
    case PIX_FMT_RGB8:
        if(s->codec_id == AV_CODEC_ID_SMC){
            w_align=4;
            h_align=4;
        }
        break;
    case PIX_FMT_BGR24:
        if((s->codec_id == AV_CODEC_ID_MSZH) || (s->codec_id == AV_CODEC_ID_ZLIB)){
            w_align=4;
            h_align=4;
        }
        break;
    default:
        w_align= 1;
        h_align= 1;
        break;
    }

    if(s->codec_id == AV_CODEC_ID_IFF_ILBM || s->codec_id == AV_CODEC_ID_IFF_BYTERUN1){
        w_align= FFMAX(w_align, 8);
    }

    *width = FFALIGN(*width , w_align);
    *height= FFALIGN(*height, h_align);
    if(s->codec_id == AV_CODEC_ID_H264 || s->lowres)
        *height+=2; // some of the optimized chroma MC reads one line too much
                    // which is also done in mpeg decoders with lowres > 0

    for (i = 0; i < 4; i++)
        linesize_align[i] = STRIDE_ALIGN;
}

void avcodec_align_dimensions(AVCodecContext *s, int *width, int *height){
    int chroma_shift = av_pix_fmt_descriptors[s->pix_fmt].log2_chroma_w;
    int linesize_align[AV_NUM_DATA_POINTERS];
    int align;
    avcodec_align_dimensions2(s, width, height, linesize_align);
    align = FFMAX(linesize_align[0], linesize_align[3]);
    linesize_align[1] <<= chroma_shift;
    linesize_align[2] <<= chroma_shift;
    align = FFMAX3(align, linesize_align[1], linesize_align[2]);
    *width=FFALIGN(*width, align);
}

void ff_init_buffer_info(AVCodecContext *s, AVFrame *frame)
{
    if (s->pkt) {
        frame->pkt_pts = s->pkt->pts;
        frame->pkt_pos = s->pkt->pos;
        frame->pkt_duration = s->pkt->duration;
    } else {
        frame->pkt_pts = AV_NOPTS_VALUE;
        frame->pkt_pos = -1;
        frame->pkt_duration = 0;
    }
    frame->reordered_opaque = s->reordered_opaque;

    switch (s->codec->type) {
    case AVMEDIA_TYPE_VIDEO:
        frame->width               = s->width;
        frame->height              = s->height;
        frame->format              = s->pix_fmt;
        frame->sample_aspect_ratio = s->sample_aspect_ratio;
        break;
    case AVMEDIA_TYPE_AUDIO:
        frame->sample_rate    = s->sample_rate;
        frame->format         = s->sample_fmt;
        frame->channel_layout = s->channel_layout;
        frame->channels       = s->channels;
        break;
    }
}

int avcodec_fill_audio_frame(AVFrame *frame, int nb_channels,
                             enum AVSampleFormat sample_fmt, const uint8_t *buf,
                             int buf_size, int align)
{
    int ch, planar, needed_size, ret = 0;

    needed_size = av_samples_get_buffer_size(NULL, nb_channels,
                                             frame->nb_samples, sample_fmt,
                                             align);
    if (buf_size < needed_size)
        return AVERROR(EINVAL);

    planar = av_sample_fmt_is_planar(sample_fmt);
    if (planar && nb_channels > AV_NUM_DATA_POINTERS) {
        if (!(frame->extended_data = av_mallocz(nb_channels *
                                                sizeof(*frame->extended_data))))
            return AVERROR(ENOMEM);
    } else {
        frame->extended_data = frame->data;
    }

    if ((ret = av_samples_fill_arrays(frame->extended_data, &frame->linesize[0],
                                      (uint8_t *)(intptr_t)buf, nb_channels, frame->nb_samples,
                                      sample_fmt, align)) < 0) {
        if (frame->extended_data != frame->data)
            av_freep(&frame->extended_data);
        return ret;
    }
    if (frame->extended_data != frame->data) {
        for (ch = 0; ch < AV_NUM_DATA_POINTERS; ch++)
            frame->data[ch] = frame->extended_data[ch];
    }

    return ret;
}

static int audio_get_buffer(AVCodecContext *avctx, AVFrame *frame)
{
    AVCodecInternal *avci = avctx->internal;
    InternalBuffer *buf;
    int buf_size, ret;

    buf_size = av_samples_get_buffer_size(NULL, avctx->channels,
                                          frame->nb_samples, avctx->sample_fmt,
                                          0);
    if (buf_size < 0)
        return AVERROR(EINVAL);

    /* allocate InternalBuffer if needed */
    if (!avci->buffer) {
        avci->buffer = av_mallocz(sizeof(InternalBuffer));
        if (!avci->buffer)
            return AVERROR(ENOMEM);
    }
    buf = avci->buffer;

    /* if there is a previously-used internal buffer, check its size and
       channel count to see if we can reuse it */
    if (buf->extended_data) {
        /* if current buffer is too small, free it */
        if (buf->extended_data[0] && buf_size > buf->audio_data_size) {
            av_free(buf->extended_data[0]);
            if (buf->extended_data != buf->data)
                av_freep(&buf->extended_data);
            buf->extended_data = NULL;
            buf->data[0] = NULL;
        }
        /* if number of channels has changed, reset and/or free extended data
           pointers but leave data buffer in buf->data[0] for reuse */
        if (buf->nb_channels != avctx->channels) {
            if (buf->extended_data != buf->data)
                av_free(buf->extended_data);
            buf->extended_data = NULL;
        }
    }

    /* if there is no previous buffer or the previous buffer cannot be used
       as-is, allocate a new buffer and/or rearrange the channel pointers */
    if (!buf->extended_data) {
        if (!buf->data[0]) {
            if (!(buf->data[0] = av_mallocz(buf_size)))
                return AVERROR(ENOMEM);
            buf->audio_data_size = buf_size;
        }
        if ((ret = avcodec_fill_audio_frame(frame, avctx->channels,
                                            avctx->sample_fmt, buf->data[0],
                                            buf->audio_data_size, 0)))
            return ret;

        if (frame->extended_data == frame->data)
            buf->extended_data = buf->data;
        else
            buf->extended_data = frame->extended_data;
        memcpy(buf->data, frame->data, sizeof(frame->data));
        buf->linesize[0] = frame->linesize[0];
        buf->nb_channels = avctx->channels;
    } else {
        /* copy InternalBuffer info to the AVFrame */
        frame->extended_data = buf->extended_data;
        frame->linesize[0]   = buf->linesize[0];
        memcpy(frame->data, buf->data, sizeof(frame->data));
    }

    frame->type          = FF_BUFFER_TYPE_INTERNAL;
    ff_init_buffer_info(avctx, frame);

    if (avctx->debug & FF_DEBUG_BUFFERS)
        av_log(avctx, AV_LOG_DEBUG, "default_get_buffer called on frame %p, "
               "internal audio buffer used\n", frame);

    return 0;
}

static int video_get_buffer(AVCodecContext *s, AVFrame *pic)
{
    int i;
    int w= s->width;
    int h= s->height;
    InternalBuffer *buf;
    AVCodecInternal *avci = s->internal;

    if(pic->data[0]!=NULL) {
        av_log(s, AV_LOG_ERROR, "pic->data[0]!=NULL in avcodec_default_get_buffer\n");
        return -1;
    }
    if(avci->buffer_count >= INTERNAL_BUFFER_SIZE) {
        av_log(s, AV_LOG_ERROR, "buffer_count overflow (missing release_buffer?)\n");
        return -1;
    }

    if(av_image_check_size(w, h, 0, s) || s->pix_fmt<0) {
        av_log(s, AV_LOG_ERROR, "video_get_buffer: image parameters invalid\n");
        return -1;
    }

    if (!avci->buffer) {
        avci->buffer = av_mallocz((INTERNAL_BUFFER_SIZE+1) *
                                  sizeof(InternalBuffer));
    }

    buf = &avci->buffer[avci->buffer_count];

    if(buf->base[0] && (buf->width != w || buf->height != h || buf->pix_fmt != s->pix_fmt)){
        for (i = 0; i < AV_NUM_DATA_POINTERS; i++) {
            av_freep(&buf->base[i]);
            buf->data[i]= NULL;
        }
    }

    if (!buf->base[0]) {
        int h_chroma_shift, v_chroma_shift;
        int size[4] = {0};
        int tmpsize;
        int unaligned;
        AVPicture picture;
        int stride_align[AV_NUM_DATA_POINTERS];
        const int pixel_size = av_pix_fmt_descriptors[s->pix_fmt].comp[0].step_minus1+1;

        avcodec_get_chroma_sub_sample(s->pix_fmt, &h_chroma_shift, &v_chroma_shift);

        avcodec_align_dimensions2(s, &w, &h, stride_align);

        if(!(s->flags&CODEC_FLAG_EMU_EDGE)){
            w+= EDGE_WIDTH*2;
            h+= EDGE_WIDTH*2;
        }

        do {
            // NOTE: do not align linesizes individually, this breaks e.g. assumptions
            // that linesize[0] == 2*linesize[1] in the MPEG-encoder for 4:2:2
            av_image_fill_linesizes(picture.linesize, s->pix_fmt, w);
            // increase alignment of w for next try (rhs gives the lowest bit set in w)
            w += w & ~(w-1);

            unaligned = 0;
            for (i=0; i<4; i++){
                unaligned |= picture.linesize[i] % stride_align[i];
            }
        } while (unaligned);

        tmpsize = av_image_fill_pointers(picture.data, s->pix_fmt, h, NULL, picture.linesize);
        if (tmpsize < 0)
            return -1;

        for (i=0; i<3 && picture.data[i+1]; i++)
            size[i] = picture.data[i+1] - picture.data[i];
        size[i] = tmpsize - (picture.data[i] - picture.data[0]);

        memset(buf->base, 0, sizeof(buf->base));
        memset(buf->data, 0, sizeof(buf->data));

        for(i=0; i<4 && size[i]; i++){
            const int h_shift= i==0 ? 0 : h_chroma_shift;
            const int v_shift= i==0 ? 0 : v_chroma_shift;

            buf->linesize[i]= picture.linesize[i];

            buf->base[i]= av_malloc(size[i]+16); //FIXME 16
            if(buf->base[i]==NULL)
                return AVERROR(ENOMEM);
            memset(buf->base[i], 128, size[i]);

            // no edge if EDGE EMU or not planar YUV
            if((s->flags&CODEC_FLAG_EMU_EDGE) || !size[2])
                buf->data[i] = buf->base[i];
            else
                buf->data[i] = buf->base[i] + FFALIGN((buf->linesize[i]*EDGE_WIDTH>>v_shift) + (pixel_size*EDGE_WIDTH>>h_shift), stride_align[i]);
        }
        for (; i < AV_NUM_DATA_POINTERS; i++) {
            buf->base[i] = buf->data[i] = NULL;
            buf->linesize[i] = 0;
        }
        if(size[1] && !size[2])
            ff_set_systematic_pal2((uint32_t*)buf->data[1], s->pix_fmt);
        buf->width  = s->width;
        buf->height = s->height;
        buf->pix_fmt= s->pix_fmt;
    }
    pic->type= FF_BUFFER_TYPE_INTERNAL;

    for (i = 0; i < AV_NUM_DATA_POINTERS; i++) {
        pic->base[i]= buf->base[i];
        pic->data[i]= buf->data[i];
        pic->linesize[i]= buf->linesize[i];
    }
    pic->extended_data = pic->data;
    avci->buffer_count++;
    pic->width  = buf->width;
    pic->height = buf->height;
    pic->format = buf->pix_fmt;

    ff_init_buffer_info(s, pic);

    if(s->debug&FF_DEBUG_BUFFERS)
        av_log(s, AV_LOG_DEBUG, "default_get_buffer called on pic %p, %d "
               "buffers used\n", pic, avci->buffer_count);

    return 0;
}

int avcodec_default_get_buffer(AVCodecContext *avctx, AVFrame *frame)
{
    switch (avctx->codec_type) {
    case AVMEDIA_TYPE_VIDEO:
        return video_get_buffer(avctx, frame);
    case AVMEDIA_TYPE_AUDIO:
        return audio_get_buffer(avctx, frame);
    default:
        return -1;
    }
}

void avcodec_default_release_buffer(AVCodecContext *s, AVFrame *pic){
    int i;
    InternalBuffer *buf, *last;
    AVCodecInternal *avci = s->internal;

    av_assert0(s->codec_type == AVMEDIA_TYPE_VIDEO);

    assert(pic->type==FF_BUFFER_TYPE_INTERNAL);
    assert(avci->buffer_count);

    if (avci->buffer) {
        buf = NULL; /* avoids warning */
        for (i = 0; i < avci->buffer_count; i++) { //just 3-5 checks so is not worth to optimize
            buf = &avci->buffer[i];
            if (buf->data[0] == pic->data[0])
                break;
        }
        av_assert0(i < avci->buffer_count);
        avci->buffer_count--;
        last = &avci->buffer[avci->buffer_count];

        if (buf != last)
            FFSWAP(InternalBuffer, *buf, *last);
    }

    for (i = 0; i < AV_NUM_DATA_POINTERS; i++) {
        pic->data[i]=NULL;
//        pic->base[i]=NULL;
    }
//printf("R%X\n", pic->opaque);

    if(s->debug&FF_DEBUG_BUFFERS)
        av_log(s, AV_LOG_DEBUG, "default_release_buffer called on pic %p, %d "
               "buffers used\n", pic, avci->buffer_count);
}

int avcodec_default_reget_buffer(AVCodecContext *s, AVFrame *pic){
    AVFrame temp_pic;
    int i;

    av_assert0(s->codec_type == AVMEDIA_TYPE_VIDEO);

    if (pic->data[0] && (pic->width != s->width || pic->height != s->height || pic->format != s->pix_fmt)) {
        av_log(s, AV_LOG_WARNING, "Picture changed from size:%dx%d fmt:%s to size:%dx%d fmt:%s in reget buffer()\n",
               pic->width, pic->height, av_get_pix_fmt_name(pic->format), s->width, s->height, av_get_pix_fmt_name(s->pix_fmt));
        s->release_buffer(s, pic);
    }

    ff_init_buffer_info(s, pic);

    /* If no picture return a new buffer */
    if(pic->data[0] == NULL) {
        /* We will copy from buffer, so must be readable */
        pic->buffer_hints |= FF_BUFFER_HINTS_READABLE;
        return s->get_buffer(s, pic);
    }

    assert(s->pix_fmt == pic->format);

    /* If internal buffer type return the same buffer */
    if(pic->type == FF_BUFFER_TYPE_INTERNAL) {
        return 0;
    }

    /*
     * Not internal type and reget_buffer not overridden, emulate cr buffer
     */
    temp_pic = *pic;
    for(i = 0; i < AV_NUM_DATA_POINTERS; i++)
        pic->data[i] = pic->base[i] = NULL;
    pic->opaque = NULL;
    /* Allocate new frame */
    if (s->get_buffer(s, pic))
        return -1;
    /* Copy image data from old buffer to new buffer */
    av_picture_copy((AVPicture*)pic, (AVPicture*)&temp_pic, s->pix_fmt, s->width,
             s->height);
    s->release_buffer(s, &temp_pic); // Release old frame
    return 0;
}

int avcodec_default_execute(AVCodecContext *c, int (*func)(AVCodecContext *c2, void *arg2),void *arg, int *ret, int count, int size){
    int i;

    for(i=0; i<count; i++){
        int r= func(c, (char*)arg + i*size);
        if(ret) ret[i]= r;
    }
    return 0;
}

int avcodec_default_execute2(AVCodecContext *c, int (*func)(AVCodecContext *c2, void *arg2, int jobnr, int threadnr),void *arg, int *ret, int count){
    int i;

    for(i=0; i<count; i++){
        int r= func(c, arg, i, 0);
        if(ret) ret[i]= r;
    }
    return 0;
}

enum PixelFormat avcodec_default_get_format(struct AVCodecContext *s, const enum PixelFormat *fmt){
    while (*fmt != PIX_FMT_NONE && ff_is_hwaccel_pix_fmt(*fmt))
        ++fmt;
    return fmt[0];
}

void avcodec_get_frame_defaults(AVFrame *pic){
    memset(pic, 0, sizeof(AVFrame));

    pic->pts = pic->pkt_dts = pic->pkt_pts = pic->best_effort_timestamp = AV_NOPTS_VALUE;
    pic->pkt_duration = 0;
    pic->pkt_pos = -1;
    pic->key_frame= 1;
    pic->sample_aspect_ratio = (AVRational){0, 1};
    pic->format = -1;           /* unknown */
}

AVFrame *avcodec_alloc_frame(void){
    AVFrame *pic= av_malloc(sizeof(AVFrame));

    if(pic==NULL) return NULL;

    avcodec_get_frame_defaults(pic);

    return pic;
}

#define MAKE_ACCESSORS(str, name, type, field) \
    type av_##name##_get_##field(const str *s) { return s->field; } \
    void av_##name##_set_##field(str *s, type v) { s->field = v; }

MAKE_ACCESSORS(AVFrame, frame, int64_t, best_effort_timestamp)
MAKE_ACCESSORS(AVFrame, frame, int64_t, pkt_duration)
MAKE_ACCESSORS(AVFrame, frame, int64_t, pkt_pos)
MAKE_ACCESSORS(AVFrame, frame, int64_t, channel_layout)
MAKE_ACCESSORS(AVFrame, frame, int,     channels)
MAKE_ACCESSORS(AVFrame, frame, int,     sample_rate)
MAKE_ACCESSORS(AVFrame, frame, AVDictionary *, metadata)
MAKE_ACCESSORS(AVFrame, frame, int,     decode_error_flags)

MAKE_ACCESSORS(AVCodecContext, codec, AVRational, pkt_timebase)
MAKE_ACCESSORS(AVCodecContext, codec, const AVCodecDescriptor *, codec_descriptor)

static void avcodec_get_subtitle_defaults(AVSubtitle *sub)
{
    memset(sub, 0, sizeof(*sub));
    sub->pts = AV_NOPTS_VALUE;
}

static int get_bit_rate(AVCodecContext *ctx)
{
    int bit_rate;
    int bits_per_sample;

    switch(ctx->codec_type) {
    case AVMEDIA_TYPE_VIDEO:
    case AVMEDIA_TYPE_DATA:
    case AVMEDIA_TYPE_SUBTITLE:
    case AVMEDIA_TYPE_ATTACHMENT:
        bit_rate = ctx->bit_rate;
        break;
    case AVMEDIA_TYPE_AUDIO:
        bits_per_sample = av_get_bits_per_sample(ctx->codec_id);
        bit_rate = bits_per_sample ? ctx->sample_rate * ctx->channels * bits_per_sample : ctx->bit_rate;
        break;
    default:
        bit_rate = 0;
        break;
    }
    return bit_rate;
}

#if FF_API_AVCODEC_OPEN
int attribute_align_arg avcodec_open(AVCodecContext *avctx, AVCodec *codec)
{
    return avcodec_open2(avctx, codec, NULL);
}
#endif

int attribute_align_arg avcodec_open2(AVCodecContext *avctx, const AVCodec *codec, AVDictionary **options)
{
    int ret = 0;
    AVDictionary *tmp = NULL;

    if (avcodec_is_open(avctx))
        return 0;

    if ((!codec && !avctx->codec)) {
        av_log(avctx, AV_LOG_ERROR, "No codec provided to avcodec_open2().\n");
        return AVERROR(EINVAL);
    }
    if ((codec && avctx->codec && codec != avctx->codec)) {
        av_log(avctx, AV_LOG_ERROR, "This AVCodecContext was allocated for %s, "
               "but %s passed to avcodec_open2().\n", avctx->codec->name, codec->name);
        return AVERROR(EINVAL);
    }
    if (!codec)
        codec = avctx->codec;

    if (avctx->extradata_size < 0 || avctx->extradata_size >= FF_MAX_EXTRADATA_SIZE)
        return AVERROR(EINVAL);

    if (options)
        av_dict_copy(&tmp, *options, 0);

    /* If there is a user-supplied mutex locking routine, call it. */
    if (ff_lockmgr_cb) {
        if ((*ff_lockmgr_cb)(&codec_mutex, AV_LOCK_OBTAIN))
            return -1;
    }

    entangled_thread_counter++;
    if(entangled_thread_counter != 1){
        av_log(avctx, AV_LOG_ERROR, "insufficient thread locking around avcodec_open/close()\n");
        ret = -1;
        goto end;
    }

    avctx->internal = av_mallocz(sizeof(AVCodecInternal));
    if (!avctx->internal) {
        ret = AVERROR(ENOMEM);
        goto end;
    }

    if (codec->priv_data_size > 0) {
      if(!avctx->priv_data){
        avctx->priv_data = av_mallocz(codec->priv_data_size);
        if (!avctx->priv_data) {
            ret = AVERROR(ENOMEM);
            goto end;
        }
        if (codec->priv_class) {
<<<<<<< HEAD
            *(const AVClass**)avctx->priv_data= codec->priv_class;
=======
            *(const AVClass**)avctx->priv_data = codec->priv_class;
>>>>>>> 23aae62c
            av_opt_set_defaults(avctx->priv_data);
        }
      }
      if (codec->priv_class && (ret = av_opt_set_dict(avctx->priv_data, &tmp)) < 0)
          goto free_and_end;
    } else {
        avctx->priv_data = NULL;
    }
    if ((ret = av_opt_set_dict(avctx, &tmp)) < 0)
        goto free_and_end;

    if (codec->capabilities & CODEC_CAP_EXPERIMENTAL)
        if (avctx->strict_std_compliance > FF_COMPLIANCE_EXPERIMENTAL) {
            av_log(avctx, AV_LOG_ERROR, "Codec is experimental but experimental codecs are not enabled, try -strict -2\n");
            ret = -1;
            goto free_and_end;
        }

    //We only call avcodec_set_dimensions() for non h264 codecs so as not to overwrite previously setup dimensions
    if(!( avctx->coded_width && avctx->coded_height && avctx->width && avctx->height && avctx->codec_id == AV_CODEC_ID_H264)){
    if(avctx->coded_width && avctx->coded_height)
        avcodec_set_dimensions(avctx, avctx->coded_width, avctx->coded_height);
    else if(avctx->width && avctx->height)
        avcodec_set_dimensions(avctx, avctx->width, avctx->height);
    }

    if ((avctx->coded_width || avctx->coded_height || avctx->width || avctx->height)
        && (  av_image_check_size(avctx->coded_width, avctx->coded_height, 0, avctx) < 0
           || av_image_check_size(avctx->width,       avctx->height,       0, avctx) < 0)) {
        av_log(avctx, AV_LOG_WARNING, "ignoring invalid width/height values\n");
        avcodec_set_dimensions(avctx, 0, 0);
    }

    /* if the decoder init function was already called previously,
       free the already allocated subtitle_header before overwriting it */
    if (av_codec_is_decoder(codec))
        av_freep(&avctx->subtitle_header);

#define SANE_NB_CHANNELS 128U
    if (avctx->channels > SANE_NB_CHANNELS) {
        ret = AVERROR(EINVAL);
        goto free_and_end;
    }

    avctx->codec = codec;
    if ((avctx->codec_type == AVMEDIA_TYPE_UNKNOWN || avctx->codec_type == codec->type) &&
        avctx->codec_id == AV_CODEC_ID_NONE) {
        avctx->codec_type = codec->type;
        avctx->codec_id   = codec->id;
    }
    if (avctx->codec_id != codec->id || (avctx->codec_type != codec->type
                           && avctx->codec_type != AVMEDIA_TYPE_ATTACHMENT)) {
        av_log(avctx, AV_LOG_ERROR, "codec type or id mismatches\n");
        ret = AVERROR(EINVAL);
        goto free_and_end;
    }
    avctx->frame_number = 0;
    avctx->codec_descriptor = avcodec_descriptor_get(avctx->codec_id);

    if (avctx->codec_type == AVMEDIA_TYPE_AUDIO &&
        (!avctx->time_base.num || !avctx->time_base.den)) {
        avctx->time_base.num = 1;
        avctx->time_base.den = avctx->sample_rate;
    }

    if (!HAVE_THREADS)
        av_log(avctx, AV_LOG_WARNING, "Warning: not compiled with thread support, using thread emulation\n");

    if (HAVE_THREADS) {
        entangled_thread_counter--; //we will instanciate a few encoders thus kick the counter to prevent false detection of a problem
        ret = ff_frame_thread_encoder_init(avctx, options ? *options : NULL);
        entangled_thread_counter++;
        if (ret < 0)
            goto free_and_end;
    }

    if (HAVE_THREADS && !avctx->thread_opaque
        && !(avctx->internal->frame_thread_encoder && (avctx->active_thread_type&FF_THREAD_FRAME))) {
        ret = ff_thread_init(avctx);
        if (ret < 0) {
            goto free_and_end;
        }
    }
    if (!HAVE_THREADS && !(codec->capabilities & CODEC_CAP_AUTO_THREADS))
        avctx->thread_count = 1;

    if (avctx->codec->max_lowres < avctx->lowres || avctx->lowres < 0) {
        av_log(avctx, AV_LOG_ERROR, "The maximum value for lowres supported by the decoder is %d\n",
               avctx->codec->max_lowres);
        ret = AVERROR(EINVAL);
        goto free_and_end;
    }

    if (av_codec_is_encoder(avctx->codec)) {
        int i;
        if (avctx->codec->sample_fmts) {
            for (i = 0; avctx->codec->sample_fmts[i] != AV_SAMPLE_FMT_NONE; i++)
                if (avctx->sample_fmt == avctx->codec->sample_fmts[i])
                    break;
            if (avctx->codec->sample_fmts[i] == AV_SAMPLE_FMT_NONE) {
                av_log(avctx, AV_LOG_ERROR, "Specified sample_fmt is not supported.\n");
                ret = AVERROR(EINVAL);
                goto free_and_end;
            }
        }
        if (avctx->codec->pix_fmts) {
            for (i = 0; avctx->codec->pix_fmts[i] != PIX_FMT_NONE; i++)
                if (avctx->pix_fmt == avctx->codec->pix_fmts[i])
                    break;
            if (avctx->codec->pix_fmts[i] == PIX_FMT_NONE
                && !((avctx->codec_id == AV_CODEC_ID_MJPEG || avctx->codec_id == AV_CODEC_ID_LJPEG)
                     && avctx->strict_std_compliance <= FF_COMPLIANCE_UNOFFICIAL)) {
                av_log(avctx, AV_LOG_ERROR, "Specified pix_fmt is not supported\n");
                ret = AVERROR(EINVAL);
                goto free_and_end;
            }
        }
        if (avctx->codec->supported_samplerates) {
            for (i = 0; avctx->codec->supported_samplerates[i] != 0; i++)
                if (avctx->sample_rate == avctx->codec->supported_samplerates[i])
                    break;
            if (avctx->codec->supported_samplerates[i] == 0) {
                av_log(avctx, AV_LOG_ERROR, "Specified sample_rate is not supported\n");
                ret = AVERROR(EINVAL);
                goto free_and_end;
            }
        }
        if (avctx->codec->channel_layouts) {
            if (!avctx->channel_layout) {
                av_log(avctx, AV_LOG_WARNING, "channel_layout not specified\n");
            } else {
                for (i = 0; avctx->codec->channel_layouts[i] != 0; i++)
                    if (avctx->channel_layout == avctx->codec->channel_layouts[i])
                        break;
                if (avctx->codec->channel_layouts[i] == 0) {
                    av_log(avctx, AV_LOG_ERROR, "Specified channel_layout is not supported\n");
                    ret = AVERROR(EINVAL);
                    goto free_and_end;
                }
            }
        }
        if (avctx->channel_layout && avctx->channels) {
            if (av_get_channel_layout_nb_channels(avctx->channel_layout) != avctx->channels) {
                av_log(avctx, AV_LOG_ERROR, "channel layout does not match number of channels\n");
                ret = AVERROR(EINVAL);
                goto free_and_end;
            }
        } else if (avctx->channel_layout) {
            avctx->channels = av_get_channel_layout_nb_channels(avctx->channel_layout);
        }
    }

    avctx->pts_correction_num_faulty_pts =
    avctx->pts_correction_num_faulty_dts = 0;
    avctx->pts_correction_last_pts =
    avctx->pts_correction_last_dts = INT64_MIN;

    if(avctx->codec->init && (!(avctx->active_thread_type&FF_THREAD_FRAME) || avctx->internal->frame_thread_encoder)){
        ret = avctx->codec->init(avctx);
        if (ret < 0) {
            goto free_and_end;
        }
    }

    ret=0;

    if (av_codec_is_decoder(avctx->codec)) {
        if (!avctx->bit_rate)
            avctx->bit_rate = get_bit_rate(avctx);
        /* validate channel layout from the decoder */
        if (avctx->channel_layout &&
            av_get_channel_layout_nb_channels(avctx->channel_layout) != avctx->channels) {
            av_log(avctx, AV_LOG_WARNING, "channel layout does not match number of channels\n");
            avctx->channel_layout = 0;
        }
    }
end:
    entangled_thread_counter--;

    /* Release any user-supplied mutex. */
    if (ff_lockmgr_cb) {
        (*ff_lockmgr_cb)(&codec_mutex, AV_LOCK_RELEASE);
    }
    if (options) {
        av_dict_free(options);
        *options = tmp;
    }

    return ret;
free_and_end:
    av_dict_free(&tmp);
    av_freep(&avctx->priv_data);
    av_freep(&avctx->internal);
    avctx->codec= NULL;
    goto end;
}

int ff_alloc_packet2(AVCodecContext *avctx, AVPacket *avpkt, int size)
{
    if (size < 0 || avpkt->size < 0 || size > INT_MAX - FF_INPUT_BUFFER_PADDING_SIZE) {
        av_log(avctx, AV_LOG_ERROR, "Size %d invalid\n", size);
        return AVERROR(EINVAL);
    }

    if (avctx) {
        av_assert0(!avpkt->data || avpkt->data != avctx->internal->byte_buffer);
        if (!avpkt->data || avpkt->size < size) {
            av_fast_padded_malloc(&avctx->internal->byte_buffer, &avctx->internal->byte_buffer_size, size);
            avpkt->data = avctx->internal->byte_buffer;
            avpkt->size = avctx->internal->byte_buffer_size;
            avpkt->destruct = NULL;
        }
    }

    if (avpkt->data) {
        void *destruct = avpkt->destruct;

        if (avpkt->size < size) {
            av_log(avctx, AV_LOG_ERROR, "User packet is too small (%d < %d)\n", avpkt->size, size);
            return AVERROR(EINVAL);
        }

        av_init_packet(avpkt);
        avpkt->destruct = destruct;
        avpkt->size = size;
        return 0;
    } else {
        int ret = av_new_packet(avpkt, size);
        if (ret < 0)
            av_log(avctx, AV_LOG_ERROR, "Failed to allocate packet of size %d\n", size);
        return ret;
    }
}

int ff_alloc_packet(AVPacket *avpkt, int size)
{
    return ff_alloc_packet2(NULL, avpkt, size);
}

/**
 * Pad last frame with silence.
 */
static int pad_last_frame(AVCodecContext *s, AVFrame **dst, const AVFrame *src)
{
    AVFrame *frame = NULL;
    uint8_t *buf   = NULL;
    int ret;

    if (!(frame = avcodec_alloc_frame()))
        return AVERROR(ENOMEM);
    *frame = *src;

    if ((ret = av_samples_get_buffer_size(&frame->linesize[0], s->channels,
                                          s->frame_size, s->sample_fmt, 0)) < 0)
        goto fail;

    if (!(buf = av_malloc(ret))) {
        ret = AVERROR(ENOMEM);
        goto fail;
    }

    frame->nb_samples = s->frame_size;
    if ((ret = avcodec_fill_audio_frame(frame, s->channels, s->sample_fmt,
                                        buf, ret, 0)) < 0)
        goto fail;
    if ((ret = av_samples_copy(frame->extended_data, src->extended_data, 0, 0,
                               src->nb_samples, s->channels, s->sample_fmt)) < 0)
        goto fail;
    if ((ret = av_samples_set_silence(frame->extended_data, src->nb_samples,
                                      frame->nb_samples - src->nb_samples,
                                      s->channels, s->sample_fmt)) < 0)
        goto fail;

    *dst = frame;

    return 0;

fail:
    if (frame->extended_data != frame->data)
        av_freep(&frame->extended_data);
    av_freep(&buf);
    av_freep(&frame);
    return ret;
}

int attribute_align_arg avcodec_encode_audio2(AVCodecContext *avctx,
                                              AVPacket *avpkt,
                                              const AVFrame *frame,
                                              int *got_packet_ptr)
{
    AVFrame tmp;
    AVFrame *padded_frame = NULL;
    int ret;
    AVPacket user_pkt = *avpkt;
    int needs_realloc = !user_pkt.data;

    *got_packet_ptr = 0;

    if (!(avctx->codec->capabilities & CODEC_CAP_DELAY) && !frame) {
        av_free_packet(avpkt);
        av_init_packet(avpkt);
        return 0;
    }

    /* ensure that extended_data is properly set */
    if (frame && !frame->extended_data) {
        if (av_sample_fmt_is_planar(avctx->sample_fmt) &&
            avctx->channels > AV_NUM_DATA_POINTERS) {
            av_log(avctx, AV_LOG_ERROR, "Encoding to a planar sample format, "
                   "with more than %d channels, but extended_data is not set.\n",
                   AV_NUM_DATA_POINTERS);
            return AVERROR(EINVAL);
        }
        av_log(avctx, AV_LOG_WARNING, "extended_data is not set.\n");

        tmp = *frame;
        tmp.extended_data = tmp.data;
        frame = &tmp;
    }

    /* check for valid frame size */
    if (frame) {
        if (avctx->codec->capabilities & CODEC_CAP_SMALL_LAST_FRAME) {
            if (frame->nb_samples > avctx->frame_size) {
                av_log(avctx, AV_LOG_ERROR, "more samples than frame size (avcodec_encode_audio2)\n");
                return AVERROR(EINVAL);
            }
        } else if (!(avctx->codec->capabilities & CODEC_CAP_VARIABLE_FRAME_SIZE)) {
            if (frame->nb_samples < avctx->frame_size &&
                !avctx->internal->last_audio_frame) {
                ret = pad_last_frame(avctx, &padded_frame, frame);
                if (ret < 0)
                    return ret;

                frame = padded_frame;
                avctx->internal->last_audio_frame = 1;
            }

            if (frame->nb_samples != avctx->frame_size) {
                av_log(avctx, AV_LOG_ERROR, "nb_samples (%d) != frame_size (%d) (avcodec_encode_audio2)\n", frame->nb_samples, avctx->frame_size);
                return AVERROR(EINVAL);
            }
        }
    }

    ret = avctx->codec->encode2(avctx, avpkt, frame, got_packet_ptr);
    if (!ret) {
        if (*got_packet_ptr) {
            if (!(avctx->codec->capabilities & CODEC_CAP_DELAY)) {
                if (avpkt->pts == AV_NOPTS_VALUE)
                    avpkt->pts = frame->pts;
                if (!avpkt->duration)
                    avpkt->duration = ff_samples_to_time_base(avctx,
                                                              frame->nb_samples);
            }
            avpkt->dts = avpkt->pts;
        } else {
            avpkt->size = 0;
        }
    }
    if (avpkt->data && avpkt->data == avctx->internal->byte_buffer) {
        needs_realloc = 0;
        if (user_pkt.data) {
            if (user_pkt.size >= avpkt->size) {
                memcpy(user_pkt.data, avpkt->data, avpkt->size);
            } else {
                av_log(avctx, AV_LOG_ERROR, "Provided packet is too small, needs to be %d\n", avpkt->size);
                avpkt->size = user_pkt.size;
                ret = -1;
            }
            avpkt->data     = user_pkt.data;
            avpkt->destruct = user_pkt.destruct;
        } else {
            if (av_dup_packet(avpkt) < 0) {
                ret = AVERROR(ENOMEM);
            }
        }
    }

    if (!ret) {
        if (needs_realloc && avpkt->data) {
            uint8_t *new_data = av_realloc(avpkt->data, avpkt->size + FF_INPUT_BUFFER_PADDING_SIZE);
            if (new_data)
                avpkt->data = new_data;
        }

        avctx->frame_number++;
    }

    if (ret < 0 || !*got_packet_ptr) {
        av_free_packet(avpkt);
        av_init_packet(avpkt);
        return ret;
    }

    /* NOTE: if we add any audio encoders which output non-keyframe packets,
             this needs to be moved to the encoders, but for now we can do it
             here to simplify things */
    avpkt->flags |= AV_PKT_FLAG_KEY;

    if (padded_frame) {
        av_freep(&padded_frame->data[0]);
        if (padded_frame->extended_data != padded_frame->data)
            av_freep(&padded_frame->extended_data);
        av_freep(&padded_frame);
    }

    return ret;
}

#if FF_API_OLD_DECODE_AUDIO
int attribute_align_arg avcodec_encode_audio(AVCodecContext *avctx,
                                             uint8_t *buf, int buf_size,
                                             const short *samples)
{
    AVPacket pkt;
    AVFrame frame0;
    AVFrame *frame;
    int ret, samples_size, got_packet;

    av_init_packet(&pkt);
    pkt.data = buf;
    pkt.size = buf_size;

    if (samples) {
        frame = &frame0;
        avcodec_get_frame_defaults(frame);

        if (avctx->frame_size) {
            frame->nb_samples = avctx->frame_size;
        } else {
            /* if frame_size is not set, the number of samples must be
               calculated from the buffer size */
            int64_t nb_samples;
            if (!av_get_bits_per_sample(avctx->codec_id)) {
                av_log(avctx, AV_LOG_ERROR, "avcodec_encode_audio() does not "
                       "support this codec\n");
                return AVERROR(EINVAL);
            }
            nb_samples = (int64_t)buf_size * 8 /
                         (av_get_bits_per_sample(avctx->codec_id) *
                         avctx->channels);
            if (nb_samples >= INT_MAX)
                return AVERROR(EINVAL);
            frame->nb_samples = nb_samples;
        }

        /* it is assumed that the samples buffer is large enough based on the
           relevant parameters */
        samples_size = av_samples_get_buffer_size(NULL, avctx->channels,
                                                  frame->nb_samples,
                                                  avctx->sample_fmt, 1);
        if ((ret = avcodec_fill_audio_frame(frame, avctx->channels,
                                            avctx->sample_fmt,
                                            (const uint8_t *) samples,
                                            samples_size, 1)))
            return ret;

        /* fabricate frame pts from sample count.
           this is needed because the avcodec_encode_audio() API does not have
           a way for the user to provide pts */
        if(avctx->sample_rate && avctx->time_base.num)
            frame->pts = ff_samples_to_time_base(avctx,
                                                avctx->internal->sample_count);
        else
            frame->pts = AV_NOPTS_VALUE;
        avctx->internal->sample_count += frame->nb_samples;
    } else {
        frame = NULL;
    }

    got_packet = 0;
    ret = avcodec_encode_audio2(avctx, &pkt, frame, &got_packet);
    if (!ret && got_packet && avctx->coded_frame) {
        avctx->coded_frame->pts       = pkt.pts;
        avctx->coded_frame->key_frame = !!(pkt.flags & AV_PKT_FLAG_KEY);
    }
    /* free any side data since we cannot return it */
    ff_packet_free_side_data(&pkt);

    if (frame && frame->extended_data != frame->data)
        av_freep(&frame->extended_data);

    return ret ? ret : pkt.size;
}
#endif

#if FF_API_OLD_ENCODE_VIDEO
int attribute_align_arg avcodec_encode_video(AVCodecContext *avctx, uint8_t *buf, int buf_size,
                         const AVFrame *pict)
{
    AVPacket pkt;
    int ret, got_packet = 0;

    if(buf_size < FF_MIN_BUFFER_SIZE){
        av_log(avctx, AV_LOG_ERROR, "buffer smaller than minimum size\n");
        return -1;
    }

    av_init_packet(&pkt);
    pkt.data = buf;
    pkt.size = buf_size;

    ret = avcodec_encode_video2(avctx, &pkt, pict, &got_packet);
    if (!ret && got_packet && avctx->coded_frame) {
        avctx->coded_frame->pts       = pkt.pts;
        avctx->coded_frame->key_frame = !!(pkt.flags & AV_PKT_FLAG_KEY);
    }

    /* free any side data since we cannot return it */
    if (pkt.side_data_elems > 0) {
        int i;
        for (i = 0; i < pkt.side_data_elems; i++)
            av_free(pkt.side_data[i].data);
        av_freep(&pkt.side_data);
        pkt.side_data_elems = 0;
    }

    return ret ? ret : pkt.size;
}
#endif

int attribute_align_arg avcodec_encode_video2(AVCodecContext *avctx,
                                              AVPacket *avpkt,
                                              const AVFrame *frame,
                                              int *got_packet_ptr)
{
    int ret;
    AVPacket user_pkt = *avpkt;
    int needs_realloc = !user_pkt.data;

    *got_packet_ptr = 0;

    if(HAVE_THREADS && avctx->internal->frame_thread_encoder && (avctx->active_thread_type&FF_THREAD_FRAME))
        return ff_thread_video_encode_frame(avctx, avpkt, frame, got_packet_ptr);

    if (!(avctx->codec->capabilities & CODEC_CAP_DELAY) && !frame) {
        av_free_packet(avpkt);
        av_init_packet(avpkt);
        avpkt->size     = 0;
        return 0;
    }

    if (av_image_check_size(avctx->width, avctx->height, 0, avctx))
        return AVERROR(EINVAL);

    av_assert0(avctx->codec->encode2);

    ret = avctx->codec->encode2(avctx, avpkt, frame, got_packet_ptr);
    av_assert0(ret <= 0);

    if (avpkt->data && avpkt->data == avctx->internal->byte_buffer) {
        needs_realloc = 0;
        if (user_pkt.data) {
            if (user_pkt.size >= avpkt->size) {
                memcpy(user_pkt.data, avpkt->data, avpkt->size);
            } else {
                av_log(avctx, AV_LOG_ERROR, "Provided packet is too small, needs to be %d\n", avpkt->size);
                avpkt->size = user_pkt.size;
                ret = -1;
            }
            avpkt->data     = user_pkt.data;
            avpkt->destruct = user_pkt.destruct;
        } else {
            if (av_dup_packet(avpkt) < 0) {
                ret = AVERROR(ENOMEM);
            }
        }
    }

    if (!ret) {
        if (!*got_packet_ptr)
            avpkt->size = 0;
        else if (!(avctx->codec->capabilities & CODEC_CAP_DELAY))
            avpkt->pts = avpkt->dts = frame->pts;

        if (needs_realloc && avpkt->data &&
            avpkt->destruct == av_destruct_packet) {
            uint8_t *new_data = av_realloc(avpkt->data, avpkt->size + FF_INPUT_BUFFER_PADDING_SIZE);
            if (new_data)
                avpkt->data = new_data;
        }

        avctx->frame_number++;
    }

    if (ret < 0 || !*got_packet_ptr)
        av_free_packet(avpkt);

    emms_c();
    return ret;
}

int avcodec_encode_subtitle(AVCodecContext *avctx, uint8_t *buf, int buf_size,
                            const AVSubtitle *sub)
{
    int ret;
    if(sub->start_display_time) {
        av_log(avctx, AV_LOG_ERROR, "start_display_time must be 0.\n");
        return -1;
    }
<<<<<<< HEAD

    ret = avctx->codec->encode(avctx, buf, buf_size, (void *)(intptr_t)sub);
=======
    if(sub->num_rects == 0 || !sub->rects)
        return -1;
    ret = avctx->codec->encode_sub(avctx, buf, buf_size, sub);
>>>>>>> 23aae62c
    avctx->frame_number++;
    return ret;
}

/**
 * Attempt to guess proper monotonic timestamps for decoded video frames
 * which might have incorrect times. Input timestamps may wrap around, in
 * which case the output will as well.
 *
 * @param pts the pts field of the decoded AVPacket, as passed through
 * AVFrame.pkt_pts
 * @param dts the dts field of the decoded AVPacket
 * @return one of the input values, may be AV_NOPTS_VALUE
 */
static int64_t guess_correct_pts(AVCodecContext *ctx,
                                 int64_t reordered_pts, int64_t dts)
{
    int64_t pts = AV_NOPTS_VALUE;

    if (dts != AV_NOPTS_VALUE) {
        ctx->pts_correction_num_faulty_dts += dts <= ctx->pts_correction_last_dts;
        ctx->pts_correction_last_dts = dts;
    }
    if (reordered_pts != AV_NOPTS_VALUE) {
        ctx->pts_correction_num_faulty_pts += reordered_pts <= ctx->pts_correction_last_pts;
        ctx->pts_correction_last_pts = reordered_pts;
    }
    if ((ctx->pts_correction_num_faulty_pts<=ctx->pts_correction_num_faulty_dts || dts == AV_NOPTS_VALUE)
       && reordered_pts != AV_NOPTS_VALUE)
        pts = reordered_pts;
    else
        pts = dts;

    return pts;
}

static void apply_param_change(AVCodecContext *avctx, AVPacket *avpkt)
{
    int size = 0;
    const uint8_t *data;
    uint32_t flags;

    if (!(avctx->codec->capabilities & CODEC_CAP_PARAM_CHANGE))
        return;

    data = av_packet_get_side_data(avpkt, AV_PKT_DATA_PARAM_CHANGE, &size);
    if (!data || size < 4)
        return;
    flags = bytestream_get_le32(&data);
    size -= 4;
    if (size < 4) /* Required for any of the changes */
        return;
    if (flags & AV_SIDE_DATA_PARAM_CHANGE_CHANNEL_COUNT) {
        avctx->channels = bytestream_get_le32(&data);
        size -= 4;
    }
    if (flags & AV_SIDE_DATA_PARAM_CHANGE_CHANNEL_LAYOUT) {
        if (size < 8)
            return;
        avctx->channel_layout = bytestream_get_le64(&data);
        size -= 8;
    }
    if (size < 4)
        return;
    if (flags & AV_SIDE_DATA_PARAM_CHANGE_SAMPLE_RATE) {
        avctx->sample_rate = bytestream_get_le32(&data);
        size -= 4;
    }
    if (flags & AV_SIDE_DATA_PARAM_CHANGE_DIMENSIONS) {
        if (size < 8)
            return;
        avctx->width  = bytestream_get_le32(&data);
        avctx->height = bytestream_get_le32(&data);
        avcodec_set_dimensions(avctx, avctx->width, avctx->height);
        size -= 8;
    }
}

int attribute_align_arg avcodec_decode_video2(AVCodecContext *avctx, AVFrame *picture,
                         int *got_picture_ptr,
                         const AVPacket *avpkt)
{
    int ret;
    // copy to ensure we do not change avpkt
    AVPacket tmp = *avpkt;

    if (avctx->codec->type != AVMEDIA_TYPE_VIDEO) {
        av_log(avctx, AV_LOG_ERROR, "Invalid media type for video\n");
        return AVERROR(EINVAL);
    }

    *got_picture_ptr= 0;
    if((avctx->coded_width||avctx->coded_height) && av_image_check_size(avctx->coded_width, avctx->coded_height, 0, avctx))
        return AVERROR(EINVAL);

    if((avctx->codec->capabilities & CODEC_CAP_DELAY) || avpkt->size || (avctx->active_thread_type&FF_THREAD_FRAME)){
        int did_split = av_packet_split_side_data(&tmp);
        apply_param_change(avctx, &tmp);
        avctx->pkt = &tmp;
        if (HAVE_THREADS && avctx->active_thread_type&FF_THREAD_FRAME)
             ret = ff_thread_decode_frame(avctx, picture, got_picture_ptr,
                                          &tmp);
        else {
            ret = avctx->codec->decode(avctx, picture, got_picture_ptr,
                              &tmp);
            picture->pkt_dts= avpkt->dts;

            if(!avctx->has_b_frames){
            picture->pkt_pos= avpkt->pos;
            }
            //FIXME these should be under if(!avctx->has_b_frames)
            if (!picture->sample_aspect_ratio.num)
                picture->sample_aspect_ratio = avctx->sample_aspect_ratio;
            if (!picture->width)
                picture->width = avctx->width;
            if (!picture->height)
                picture->height = avctx->height;
            if (picture->format == PIX_FMT_NONE)
                picture->format = avctx->pix_fmt;
        }

        emms_c(); //needed to avoid an emms_c() call before every return;

        avctx->pkt = NULL;
        if (did_split) {
            ff_packet_free_side_data(&tmp);
            if(ret == tmp.size)
                ret = avpkt->size;
        }

        if (*got_picture_ptr){
            avctx->frame_number++;
            picture->best_effort_timestamp = guess_correct_pts(avctx,
                                                            picture->pkt_pts,
                                                            picture->pkt_dts);
        }
    }else
        ret= 0;

    return ret;
}

#if FF_API_OLD_DECODE_AUDIO
int attribute_align_arg avcodec_decode_audio3(AVCodecContext *avctx, int16_t *samples,
                         int *frame_size_ptr,
                         AVPacket *avpkt)
{
    AVFrame frame;
    int ret, got_frame = 0;

    if (avctx->get_buffer != avcodec_default_get_buffer) {
        av_log(avctx, AV_LOG_ERROR, "Custom get_buffer() for use with"
               "avcodec_decode_audio3() detected. Overriding with avcodec_default_get_buffer\n");
        av_log(avctx, AV_LOG_ERROR, "Please port your application to "
               "avcodec_decode_audio4()\n");
        avctx->get_buffer = avcodec_default_get_buffer;
        avctx->release_buffer = avcodec_default_release_buffer;
    }

    ret = avcodec_decode_audio4(avctx, &frame, &got_frame, avpkt);

    if (ret >= 0 && got_frame) {
        int ch, plane_size;
        int planar = av_sample_fmt_is_planar(avctx->sample_fmt);
        int data_size = av_samples_get_buffer_size(&plane_size, avctx->channels,
                                                   frame.nb_samples,
                                                   avctx->sample_fmt, 1);
        if (*frame_size_ptr < data_size) {
            av_log(avctx, AV_LOG_ERROR, "output buffer size is too small for "
                   "the current frame (%d < %d)\n", *frame_size_ptr, data_size);
            return AVERROR(EINVAL);
        }

        memcpy(samples, frame.extended_data[0], plane_size);

        if (planar && avctx->channels > 1) {
            uint8_t *out = ((uint8_t *)samples) + plane_size;
            for (ch = 1; ch < avctx->channels; ch++) {
                memcpy(out, frame.extended_data[ch], plane_size);
                out += plane_size;
            }
        }
        *frame_size_ptr = data_size;
    } else {
        *frame_size_ptr = 0;
    }
    return ret;
}
#endif

int attribute_align_arg avcodec_decode_audio4(AVCodecContext *avctx,
                                              AVFrame *frame,
                                              int *got_frame_ptr,
                                              const AVPacket *avpkt)
{
    int ret = 0;

    *got_frame_ptr = 0;

    if (!avpkt->data && avpkt->size) {
        av_log(avctx, AV_LOG_ERROR, "invalid packet: NULL data, size != 0\n");
        return AVERROR(EINVAL);
    }
    if (avctx->codec->type != AVMEDIA_TYPE_AUDIO) {
        av_log(avctx, AV_LOG_ERROR, "Invalid media type for audio\n");
        return AVERROR(EINVAL);
    }

    if ((avctx->codec->capabilities & CODEC_CAP_DELAY) || avpkt->size) {
        uint8_t *side;
        int side_size;
        // copy to ensure we do not change avpkt
        AVPacket tmp = *avpkt;
        int did_split = av_packet_split_side_data(&tmp);
        apply_param_change(avctx, &tmp);

        avctx->pkt = &tmp;
        ret = avctx->codec->decode(avctx, frame, got_frame_ptr, &tmp);
        if (ret >= 0 && *got_frame_ptr) {
            avctx->frame_number++;
            frame->pkt_dts = avpkt->dts;
            frame->best_effort_timestamp = guess_correct_pts(avctx,
                                                             frame->pkt_pts,
                                                             frame->pkt_dts);
            if (frame->format == AV_SAMPLE_FMT_NONE)
                frame->format = avctx->sample_fmt;
            if (!frame->channel_layout)
                frame->channel_layout = avctx->channel_layout;
            if (!frame->channels)
                frame->channels = avctx->channels;
            if (!frame->sample_rate)
                frame->sample_rate = avctx->sample_rate;
        }

        side= av_packet_get_side_data(avctx->pkt, AV_PKT_DATA_SKIP_SAMPLES, &side_size);
        if(side && side_size>=10) {
            avctx->internal->skip_samples = AV_RL32(side);
            av_log(avctx, AV_LOG_DEBUG, "skip %d samples due to side data\n",
                   avctx->internal->skip_samples);
        }
        if (avctx->internal->skip_samples) {
            if(frame->nb_samples <= avctx->internal->skip_samples){
                *got_frame_ptr = 0;
                avctx->internal->skip_samples -= frame->nb_samples;
                av_log(avctx, AV_LOG_DEBUG, "skip whole frame, skip left: %d\n",
                       avctx->internal->skip_samples);
            } else {
                av_samples_copy(frame->extended_data, frame->extended_data, 0, avctx->internal->skip_samples,
                                frame->nb_samples - avctx->internal->skip_samples, avctx->channels, frame->format);
                if(avctx->pkt_timebase.num && avctx->sample_rate) {
                    int64_t diff_ts = av_rescale_q(avctx->internal->skip_samples,
                                                   (AVRational){1, avctx->sample_rate},
                                                   avctx->pkt_timebase);
                    if(frame->pkt_pts!=AV_NOPTS_VALUE)
                        frame->pkt_pts += diff_ts;
                    if(frame->pkt_dts!=AV_NOPTS_VALUE)
                        frame->pkt_dts += diff_ts;
                    if (frame->pkt_duration >= diff_ts)
                        frame->pkt_duration -= diff_ts;
                } else {
                    av_log(avctx, AV_LOG_WARNING, "Could not update timestamps for skipped samples.\n");
                }
                av_log(avctx, AV_LOG_DEBUG, "skip %d/%d samples\n",
                       avctx->internal->skip_samples, frame->nb_samples);
                frame->nb_samples -= avctx->internal->skip_samples;
                avctx->internal->skip_samples = 0;
            }
        }

        avctx->pkt = NULL;
        if (did_split) {
            ff_packet_free_side_data(&tmp);
            if(ret == tmp.size)
                ret = avpkt->size;
        }
    }
    return ret;
}

int avcodec_decode_subtitle2(AVCodecContext *avctx, AVSubtitle *sub,
                            int *got_sub_ptr,
                            AVPacket *avpkt)
{
    int ret;

    if (avctx->codec->type != AVMEDIA_TYPE_SUBTITLE) {
        av_log(avctx, AV_LOG_ERROR, "Invalid media type for subtitles\n");
        return AVERROR(EINVAL);
    }

    avctx->pkt = avpkt;
    *got_sub_ptr = 0;
    avcodec_get_subtitle_defaults(sub);
    if (avctx->pkt_timebase.den && avpkt->pts != AV_NOPTS_VALUE)
        sub->pts = av_rescale_q(avpkt->pts,
                                avctx->pkt_timebase, AV_TIME_BASE_Q);
    ret = avctx->codec->decode(avctx, sub, got_sub_ptr, avpkt);
    if (*got_sub_ptr)
        avctx->frame_number++;
    return ret;
}

void avsubtitle_free(AVSubtitle *sub)
{
    int i;

    for (i = 0; i < sub->num_rects; i++)
    {
        av_freep(&sub->rects[i]->pict.data[0]);
        av_freep(&sub->rects[i]->pict.data[1]);
        av_freep(&sub->rects[i]->pict.data[2]);
        av_freep(&sub->rects[i]->pict.data[3]);
        av_freep(&sub->rects[i]->text);
        av_freep(&sub->rects[i]->ass);
        av_freep(&sub->rects[i]);
    }

    av_freep(&sub->rects);

    memset(sub, 0, sizeof(AVSubtitle));
}

av_cold int avcodec_close(AVCodecContext *avctx)
{
    /* If there is a user-supplied mutex locking routine, call it. */
    if (ff_lockmgr_cb) {
        if ((*ff_lockmgr_cb)(&codec_mutex, AV_LOCK_OBTAIN))
            return -1;
    }

    entangled_thread_counter++;
    if(entangled_thread_counter != 1){
        av_log(avctx, AV_LOG_ERROR, "insufficient thread locking around avcodec_open/close()\n");
        entangled_thread_counter--;
        return -1;
    }

    if (avcodec_is_open(avctx)) {
        if (HAVE_THREADS && avctx->internal->frame_thread_encoder && avctx->thread_count > 1) {
            entangled_thread_counter --;
            ff_frame_thread_encoder_free(avctx);
            entangled_thread_counter ++;
        }
        if (HAVE_THREADS && avctx->thread_opaque)
            ff_thread_free(avctx);
        if (avctx->codec && avctx->codec->close)
            avctx->codec->close(avctx);
        avcodec_default_free_buffers(avctx);
        avctx->coded_frame = NULL;
        avctx->internal->byte_buffer_size = 0;
        av_freep(&avctx->internal->byte_buffer);
        av_freep(&avctx->internal);
    }

    if (avctx->priv_data && avctx->codec && avctx->codec->priv_class)
        av_opt_free(avctx->priv_data);
    av_opt_free(avctx);
    av_freep(&avctx->priv_data);
    if (av_codec_is_encoder(avctx->codec))
        av_freep(&avctx->extradata);
    avctx->codec = NULL;
    avctx->active_thread_type = 0;
    entangled_thread_counter--;

    /* Release any user-supplied mutex. */
    if (ff_lockmgr_cb) {
        (*ff_lockmgr_cb)(&codec_mutex, AV_LOCK_RELEASE);
    }
    return 0;
}

static enum AVCodecID remap_deprecated_codec_id(enum AVCodecID id)
{
    switch(id){
        //This is for future deprecatec codec ids, its empty since
        //last major bump but will fill up again over time, please don't remove it
//         case AV_CODEC_ID_UTVIDEO_DEPRECATED: return AV_CODEC_ID_UTVIDEO;
        default                         : return id;
    }
}

AVCodec *avcodec_find_encoder(enum AVCodecID id)
{
    AVCodec *p, *experimental=NULL;
    p = first_avcodec;
    id= remap_deprecated_codec_id(id);
    while (p) {
        if (av_codec_is_encoder(p) && p->id == id) {
            if (p->capabilities & CODEC_CAP_EXPERIMENTAL && !experimental) {
                experimental = p;
            } else
                return p;
        }
        p = p->next;
    }
    return experimental;
}

AVCodec *avcodec_find_encoder_by_name(const char *name)
{
    AVCodec *p;
    if (!name)
        return NULL;
    p = first_avcodec;
    while (p) {
        if (av_codec_is_encoder(p) && strcmp(name,p->name) == 0)
            return p;
        p = p->next;
    }
    return NULL;
}

AVCodec *avcodec_find_decoder(enum AVCodecID id)
{
    AVCodec *p, *experimental=NULL;
    p = first_avcodec;
    id= remap_deprecated_codec_id(id);
    while (p) {
        if (av_codec_is_decoder(p) && p->id == id) {
            if (p->capabilities & CODEC_CAP_EXPERIMENTAL && !experimental) {
                experimental = p;
            } else
                return p;
        }
        p = p->next;
    }
    return experimental;
}

AVCodec *avcodec_find_decoder_by_name(const char *name)
{
    AVCodec *p;
    if (!name)
        return NULL;
    p = first_avcodec;
    while (p) {
        if (av_codec_is_decoder(p) && strcmp(name,p->name) == 0)
            return p;
        p = p->next;
    }
    return NULL;
}

const char *avcodec_get_name(enum AVCodecID id)
{
    const AVCodecDescriptor *cd;
    AVCodec *codec;

    if (id == AV_CODEC_ID_NONE)
        return "none";
    cd = avcodec_descriptor_get(id);
    if (cd)
        return cd->name;
    av_log(NULL, AV_LOG_WARNING, "Codec 0x%x is not in the full list.\n", id);
    codec = avcodec_find_decoder(id);
    if (codec)
        return codec->name;
    codec = avcodec_find_encoder(id);
    if (codec)
        return codec->name;
    return "unknown_codec";
}

size_t av_get_codec_tag_string(char *buf, size_t buf_size, unsigned int codec_tag)
{
    int i, len, ret = 0;

#define IS_PRINT(x)                                               \
    (((x) >= '0' && (x) <= '9') ||                                \
     ((x) >= 'a' && (x) <= 'z') || ((x) >= 'A' && (x) <= 'Z') ||  \
     ((x) == '.' || (x) == ' ' || (x) == '-'))

    for (i = 0; i < 4; i++) {
        len = snprintf(buf, buf_size,
                       IS_PRINT(codec_tag&0xFF) ? "%c" : "[%d]", codec_tag&0xFF);
        buf      += len;
        buf_size  = buf_size > len ? buf_size - len : 0;
        ret      += len;
        codec_tag>>=8;
    }
    return ret;
}

void avcodec_string(char *buf, int buf_size, AVCodecContext *enc, int encode)
{
    const char *codec_type;
    const char *codec_name;
    const char *profile = NULL;
    const AVCodec *p;
    int bitrate;
    AVRational display_aspect_ratio;

    if (!buf || buf_size <= 0)
        return;
    codec_type = av_get_media_type_string(enc->codec_type);
    codec_name = avcodec_get_name(enc->codec_id);
    if (enc->profile != FF_PROFILE_UNKNOWN) {
        if (enc->codec)
            p = enc->codec;
        else
            p = encode ? avcodec_find_encoder(enc->codec_id) :
                        avcodec_find_decoder(enc->codec_id);
        if (p)
            profile = av_get_profile_name(p, enc->profile);
    }

    snprintf(buf, buf_size, "%s: %s%s", codec_type ? codec_type : "unknown",
             codec_name, enc->mb_decision ? " (hq)" : "");
    buf[0] ^= 'a' ^ 'A'; /* first letter in uppercase */
    if (profile)
        snprintf(buf + strlen(buf), buf_size - strlen(buf), " (%s)", profile);
    if (enc->codec_tag) {
        char tag_buf[32];
        av_get_codec_tag_string(tag_buf, sizeof(tag_buf), enc->codec_tag);
        snprintf(buf + strlen(buf), buf_size - strlen(buf),
                 " (%s / 0x%04X)", tag_buf, enc->codec_tag);
    }
    switch(enc->codec_type) {
    case AVMEDIA_TYPE_VIDEO:
        if (enc->pix_fmt != PIX_FMT_NONE) {
            snprintf(buf + strlen(buf), buf_size - strlen(buf),
                     ", %s",
                     av_get_pix_fmt_name(enc->pix_fmt));
        }
        if (enc->width) {
            snprintf(buf + strlen(buf), buf_size - strlen(buf),
                     ", %dx%d",
                     enc->width, enc->height);
            if (enc->sample_aspect_ratio.num) {
                av_reduce(&display_aspect_ratio.num, &display_aspect_ratio.den,
                          enc->width*enc->sample_aspect_ratio.num,
                          enc->height*enc->sample_aspect_ratio.den,
                          1024*1024);
                snprintf(buf + strlen(buf), buf_size - strlen(buf),
                         " [SAR %d:%d DAR %d:%d]",
                         enc->sample_aspect_ratio.num, enc->sample_aspect_ratio.den,
                         display_aspect_ratio.num, display_aspect_ratio.den);
            }
            if(av_log_get_level() >= AV_LOG_DEBUG){
                int g= av_gcd(enc->time_base.num, enc->time_base.den);
                snprintf(buf + strlen(buf), buf_size - strlen(buf),
                     ", %d/%d",
                     enc->time_base.num/g, enc->time_base.den/g);
            }
        }
        if (encode) {
            snprintf(buf + strlen(buf), buf_size - strlen(buf),
                     ", q=%d-%d", enc->qmin, enc->qmax);
        }
        break;
    case AVMEDIA_TYPE_AUDIO:
        if (enc->sample_rate) {
            snprintf(buf + strlen(buf), buf_size - strlen(buf),
                     ", %d Hz", enc->sample_rate);
        }
        av_strlcat(buf, ", ", buf_size);
        av_get_channel_layout_string(buf + strlen(buf), buf_size - strlen(buf), enc->channels, enc->channel_layout);
        if (enc->sample_fmt != AV_SAMPLE_FMT_NONE) {
            snprintf(buf + strlen(buf), buf_size - strlen(buf),
                     ", %s", av_get_sample_fmt_name(enc->sample_fmt));
        }
        break;
    default:
        return;
    }
    if (encode) {
        if (enc->flags & CODEC_FLAG_PASS1)
            snprintf(buf + strlen(buf), buf_size - strlen(buf),
                     ", pass 1");
        if (enc->flags & CODEC_FLAG_PASS2)
            snprintf(buf + strlen(buf), buf_size - strlen(buf),
                     ", pass 2");
    }
    bitrate = get_bit_rate(enc);
    if (bitrate != 0) {
        snprintf(buf + strlen(buf), buf_size - strlen(buf),
                 ", %d kb/s", bitrate / 1000);
    }
}

const char *av_get_profile_name(const AVCodec *codec, int profile)
{
    const AVProfile *p;
    if (profile == FF_PROFILE_UNKNOWN || !codec->profiles)
        return NULL;

    for (p = codec->profiles; p->profile != FF_PROFILE_UNKNOWN; p++)
        if (p->profile == profile)
            return p->name;

    return NULL;
}

unsigned avcodec_version( void )
{
//    av_assert0(AV_CODEC_ID_V410==164);
    av_assert0(AV_CODEC_ID_PCM_S8_PLANAR==65563);
    av_assert0(AV_CODEC_ID_ADPCM_G722==69660);
//     av_assert0(AV_CODEC_ID_BMV_AUDIO==86071);
    av_assert0(AV_CODEC_ID_SRT==94216);
    av_assert0(LIBAVCODEC_VERSION_MICRO >= 100);

  return LIBAVCODEC_VERSION_INT;
}

const char *avcodec_configuration(void)
{
    return FFMPEG_CONFIGURATION;
}

const char *avcodec_license(void)
{
#define LICENSE_PREFIX "libavcodec license: "
    return LICENSE_PREFIX FFMPEG_LICENSE + sizeof(LICENSE_PREFIX) - 1;
}

void avcodec_flush_buffers(AVCodecContext *avctx)
{
    if(HAVE_THREADS && avctx->active_thread_type&FF_THREAD_FRAME)
        ff_thread_flush(avctx);
    else if(avctx->codec->flush)
        avctx->codec->flush(avctx);

    avctx->pts_correction_last_pts =
    avctx->pts_correction_last_dts = INT64_MIN;
}

static void video_free_buffers(AVCodecContext *s)
{
    AVCodecInternal *avci = s->internal;
    int i, j;

    if (!avci->buffer)
        return;

    if (avci->buffer_count)
        av_log(s, AV_LOG_WARNING, "Found %i unreleased buffers!\n",
               avci->buffer_count);
    for(i=0; i<INTERNAL_BUFFER_SIZE; i++){
        InternalBuffer *buf = &avci->buffer[i];
        for(j=0; j<4; j++){
            av_freep(&buf->base[j]);
            buf->data[j]= NULL;
        }
    }
    av_freep(&avci->buffer);

    avci->buffer_count=0;
}

static void audio_free_buffers(AVCodecContext *avctx)
{
    AVCodecInternal *avci = avctx->internal;
    InternalBuffer *buf;

    if (!avci->buffer)
        return;
    buf = avci->buffer;

    if (buf->extended_data) {
        av_free(buf->extended_data[0]);
        if (buf->extended_data != buf->data)
            av_freep(&buf->extended_data);
    }
    av_freep(&avci->buffer);
}

void avcodec_default_free_buffers(AVCodecContext *avctx)
{
    switch (avctx->codec_type) {
    case AVMEDIA_TYPE_VIDEO:
        video_free_buffers(avctx);
        break;
    case AVMEDIA_TYPE_AUDIO:
        audio_free_buffers(avctx);
        break;
    default:
        break;
    }
}

int av_get_exact_bits_per_sample(enum AVCodecID codec_id)
{
    switch(codec_id){
    case AV_CODEC_ID_ADPCM_CT:
    case AV_CODEC_ID_ADPCM_IMA_APC:
    case AV_CODEC_ID_ADPCM_IMA_EA_SEAD:
    case AV_CODEC_ID_ADPCM_IMA_WS:
    case AV_CODEC_ID_ADPCM_G722:
    case AV_CODEC_ID_ADPCM_YAMAHA:
        return 4;
    case AV_CODEC_ID_PCM_ALAW:
    case AV_CODEC_ID_PCM_MULAW:
    case AV_CODEC_ID_PCM_S8:
    case AV_CODEC_ID_PCM_U8:
    case AV_CODEC_ID_PCM_ZORK:
        return 8;
    case AV_CODEC_ID_PCM_S16BE:
    case AV_CODEC_ID_PCM_S16LE:
    case AV_CODEC_ID_PCM_S16LE_PLANAR:
    case AV_CODEC_ID_PCM_U16BE:
    case AV_CODEC_ID_PCM_U16LE:
        return 16;
    case AV_CODEC_ID_PCM_S24DAUD:
    case AV_CODEC_ID_PCM_S24BE:
    case AV_CODEC_ID_PCM_S24LE:
    case AV_CODEC_ID_PCM_U24BE:
    case AV_CODEC_ID_PCM_U24LE:
        return 24;
    case AV_CODEC_ID_PCM_S32BE:
    case AV_CODEC_ID_PCM_S32LE:
    case AV_CODEC_ID_PCM_U32BE:
    case AV_CODEC_ID_PCM_U32LE:
    case AV_CODEC_ID_PCM_F32BE:
    case AV_CODEC_ID_PCM_F32LE:
        return 32;
    case AV_CODEC_ID_PCM_F64BE:
    case AV_CODEC_ID_PCM_F64LE:
        return 64;
    default:
        return 0;
    }
}

enum AVCodecID av_get_pcm_codec(enum AVSampleFormat fmt, int be)
{
    static const enum AVCodecID map[AV_SAMPLE_FMT_NB][2] = {
        [AV_SAMPLE_FMT_U8  ] = { AV_CODEC_ID_PCM_U8,    AV_CODEC_ID_PCM_U8    },
        [AV_SAMPLE_FMT_S16 ] = { AV_CODEC_ID_PCM_S16LE, AV_CODEC_ID_PCM_S16BE },
        [AV_SAMPLE_FMT_S32 ] = { AV_CODEC_ID_PCM_S32LE, AV_CODEC_ID_PCM_S32BE },
        [AV_SAMPLE_FMT_FLT ] = { AV_CODEC_ID_PCM_F32LE, AV_CODEC_ID_PCM_F32BE },
        [AV_SAMPLE_FMT_DBL ] = { AV_CODEC_ID_PCM_F64LE, AV_CODEC_ID_PCM_F64BE },
        [AV_SAMPLE_FMT_U8P ] = { AV_CODEC_ID_PCM_U8,    AV_CODEC_ID_PCM_U8    },
        [AV_SAMPLE_FMT_S16P] = { AV_CODEC_ID_PCM_S16LE, AV_CODEC_ID_PCM_S16BE },
        [AV_SAMPLE_FMT_S32P] = { AV_CODEC_ID_PCM_S32LE, AV_CODEC_ID_PCM_S32BE },
        [AV_SAMPLE_FMT_FLTP] = { AV_CODEC_ID_PCM_F32LE, AV_CODEC_ID_PCM_F32BE },
        [AV_SAMPLE_FMT_DBLP] = { AV_CODEC_ID_PCM_F64LE, AV_CODEC_ID_PCM_F64BE },
    };
    if (fmt < 0 || fmt >= AV_SAMPLE_FMT_NB)
        return AV_CODEC_ID_NONE;
    if (be < 0 || be > 1)
        be = AV_NE(1, 0);
    return map[fmt][be];
}

int av_get_bits_per_sample(enum AVCodecID codec_id)
{
    switch (codec_id) {
    case AV_CODEC_ID_ADPCM_SBPRO_2:
        return 2;
    case AV_CODEC_ID_ADPCM_SBPRO_3:
        return 3;
    case AV_CODEC_ID_ADPCM_SBPRO_4:
    case AV_CODEC_ID_ADPCM_IMA_WAV:
    case AV_CODEC_ID_ADPCM_IMA_QT:
    case AV_CODEC_ID_ADPCM_SWF:
    case AV_CODEC_ID_ADPCM_MS:
        return 4;
    default:
        return av_get_exact_bits_per_sample(codec_id);
    }
}

int av_get_audio_frame_duration(AVCodecContext *avctx, int frame_bytes)
{
    int id, sr, ch, ba, tag, bps;

    id  = avctx->codec_id;
    sr  = avctx->sample_rate;
    ch  = avctx->channels;
    ba  = avctx->block_align;
    tag = avctx->codec_tag;
    bps = av_get_exact_bits_per_sample(avctx->codec_id);

    /* codecs with an exact constant bits per sample */
    if (bps > 0 && ch > 0 && frame_bytes > 0 && ch < 32768 && bps < 32768)
        return (frame_bytes * 8LL) / (bps * ch);
    bps = avctx->bits_per_coded_sample;

    /* codecs with a fixed packet duration */
    switch (id) {
    case AV_CODEC_ID_ADPCM_ADX:    return   32;
    case AV_CODEC_ID_ADPCM_IMA_QT: return   64;
    case AV_CODEC_ID_ADPCM_EA_XAS: return  128;
    case AV_CODEC_ID_AMR_NB:
    case AV_CODEC_ID_GSM:
    case AV_CODEC_ID_QCELP:
    case AV_CODEC_ID_RA_288:       return  160;
    case AV_CODEC_ID_IMC:          return  256;
    case AV_CODEC_ID_AMR_WB:
    case AV_CODEC_ID_GSM_MS:       return  320;
    case AV_CODEC_ID_MP1:          return  384;
    case AV_CODEC_ID_ATRAC1:       return  512;
    case AV_CODEC_ID_ATRAC3:       return 1024;
    case AV_CODEC_ID_MP2:
    case AV_CODEC_ID_MUSEPACK7:    return 1152;
    case AV_CODEC_ID_AC3:          return 1536;
    }

    if (sr > 0) {
        /* calc from sample rate */
        if (id == AV_CODEC_ID_TTA)
            return 256 * sr / 245;

        if (ch > 0) {
            /* calc from sample rate and channels */
            if (id == AV_CODEC_ID_BINKAUDIO_DCT)
                return (480 << (sr / 22050)) / ch;
        }
    }

    if (ba > 0) {
        /* calc from block_align */
        if (id == AV_CODEC_ID_SIPR) {
            switch (ba) {
            case 20: return 160;
            case 19: return 144;
            case 29: return 288;
            case 37: return 480;
            }
        } else if (id == AV_CODEC_ID_ILBC) {
            switch (ba) {
            case 38: return 160;
            case 50: return 240;
            }
        }
    }

    if (frame_bytes > 0) {
        /* calc from frame_bytes only */
        if (id == AV_CODEC_ID_TRUESPEECH)
            return 240 * (frame_bytes / 32);
        if (id == AV_CODEC_ID_NELLYMOSER)
            return 256 * (frame_bytes / 64);
        if (id == AV_CODEC_ID_RA_144)
            return 160 * (frame_bytes / 20);

        if (bps > 0) {
            /* calc from frame_bytes and bits_per_coded_sample */
            if (id == AV_CODEC_ID_ADPCM_G726)
                return frame_bytes * 8 / bps;
        }

        if (ch > 0) {
            /* calc from frame_bytes and channels */
            switch (id) {
            case AV_CODEC_ID_ADPCM_4XM:
            case AV_CODEC_ID_ADPCM_IMA_ISS:
                return (frame_bytes - 4 * ch) * 2 / ch;
            case AV_CODEC_ID_ADPCM_IMA_SMJPEG:
                return (frame_bytes - 4) * 2 / ch;
            case AV_CODEC_ID_ADPCM_IMA_AMV:
                return (frame_bytes - 8) * 2 / ch;
            case AV_CODEC_ID_ADPCM_XA:
                return (frame_bytes / 128) * 224 / ch;
            case AV_CODEC_ID_INTERPLAY_DPCM:
                return (frame_bytes - 6 - ch) / ch;
            case AV_CODEC_ID_ROQ_DPCM:
                return (frame_bytes - 8) / ch;
            case AV_CODEC_ID_XAN_DPCM:
                return (frame_bytes - 2 * ch) / ch;
            case AV_CODEC_ID_MACE3:
                return 3 * frame_bytes / ch;
            case AV_CODEC_ID_MACE6:
                return 6 * frame_bytes / ch;
            case AV_CODEC_ID_PCM_LXF:
                return 2 * (frame_bytes / (5 * ch));
            }

            if (tag) {
                /* calc from frame_bytes, channels, and codec_tag */
                if (id == AV_CODEC_ID_SOL_DPCM) {
                    if (tag == 3)
                        return frame_bytes / ch;
                    else
                        return frame_bytes * 2 / ch;
                }
            }

            if (ba > 0) {
                /* calc from frame_bytes, channels, and block_align */
                int blocks = frame_bytes / ba;
                switch (avctx->codec_id) {
                case AV_CODEC_ID_ADPCM_IMA_WAV:
                    return blocks * (1 + (ba - 4 * ch) / (4 * ch) * 8);
                case AV_CODEC_ID_ADPCM_IMA_DK3:
                    return blocks * (((ba - 16) * 2 / 3 * 4) / ch);
                case AV_CODEC_ID_ADPCM_IMA_DK4:
                    return blocks * (1 + (ba - 4 * ch) * 2 / ch);
                case AV_CODEC_ID_ADPCM_MS:
                    return blocks * (2 + (ba - 7 * ch) * 2 / ch);
                }
            }

            if (bps > 0) {
                /* calc from frame_bytes, channels, and bits_per_coded_sample */
                switch (avctx->codec_id) {
                case AV_CODEC_ID_PCM_DVD:
                    if(bps<4)
                        return 0;
                    return 2 * (frame_bytes / ((bps * 2 / 8) * ch));
                case AV_CODEC_ID_PCM_BLURAY:
                    if(bps<4)
                        return 0;
                    return frame_bytes / ((FFALIGN(ch, 2) * bps) / 8);
                case AV_CODEC_ID_S302M:
                    return 2 * (frame_bytes / ((bps + 4) / 4)) / ch;
                }
            }
        }
    }

    return 0;
}

#if !HAVE_THREADS
int ff_thread_init(AVCodecContext *s){
    return -1;
}
#endif

unsigned int av_xiphlacing(unsigned char *s, unsigned int v)
{
    unsigned int n = 0;

    while(v >= 0xff) {
        *s++ = 0xff;
        v -= 0xff;
        n++;
    }
    *s = v;
    n++;
    return n;
}

int ff_match_2uint16(const uint16_t (*tab)[2], int size, int a, int b){
    int i;
    for(i=0; i<size && !(tab[i][0]==a && tab[i][1]==b); i++);
    return i;
}

void av_log_missing_feature(void *avc, const char *feature, int want_sample)
{
    av_log(avc, AV_LOG_WARNING, "%s not implemented. Update your FFmpeg "
            "version to the newest one from Git. If the problem still "
            "occurs, it means that your file has a feature which has not "
            "been implemented.\n", feature);
    if(want_sample)
        av_log_ask_for_sample(avc, NULL);
}

void av_log_ask_for_sample(void *avc, const char *msg, ...)
{
    va_list argument_list;

    va_start(argument_list, msg);

    if (msg)
        av_vlog(avc, AV_LOG_WARNING, msg, argument_list);
    av_log(avc, AV_LOG_WARNING, "If you want to help, upload a sample "
            "of this file to ftp://upload.ffmpeg.org/MPlayer/incoming/ "
            "and contact the ffmpeg-devel mailing list.\n");

    va_end(argument_list);
}

static AVHWAccel *first_hwaccel = NULL;

void av_register_hwaccel(AVHWAccel *hwaccel)
{
    AVHWAccel **p = &first_hwaccel;
    while (*p)
        p = &(*p)->next;
    *p = hwaccel;
    hwaccel->next = NULL;
}

AVHWAccel *av_hwaccel_next(AVHWAccel *hwaccel)
{
    return hwaccel ? hwaccel->next : first_hwaccel;
}

AVHWAccel *ff_find_hwaccel(enum AVCodecID codec_id, enum PixelFormat pix_fmt)
{
    AVHWAccel *hwaccel=NULL;

    while((hwaccel= av_hwaccel_next(hwaccel))){
        if (   hwaccel->id      == codec_id
            && hwaccel->pix_fmt == pix_fmt)
            return hwaccel;
    }
    return NULL;
}

int av_lockmgr_register(int (*cb)(void **mutex, enum AVLockOp op))
{
    if (ff_lockmgr_cb) {
        if (ff_lockmgr_cb(&codec_mutex, AV_LOCK_DESTROY))
            return -1;
        if (ff_lockmgr_cb(&avformat_mutex, AV_LOCK_DESTROY))
            return -1;
    }

    ff_lockmgr_cb = cb;

    if (ff_lockmgr_cb) {
        if (ff_lockmgr_cb(&codec_mutex, AV_LOCK_CREATE))
            return -1;
        if (ff_lockmgr_cb(&avformat_mutex, AV_LOCK_CREATE))
            return -1;
    }
    return 0;
}

int avpriv_lock_avformat(void)
{
    if (ff_lockmgr_cb) {
        if ((*ff_lockmgr_cb)(&avformat_mutex, AV_LOCK_OBTAIN))
            return -1;
    }
    return 0;
}

int avpriv_unlock_avformat(void)
{
    if (ff_lockmgr_cb) {
        if ((*ff_lockmgr_cb)(&avformat_mutex, AV_LOCK_RELEASE))
            return -1;
    }
    return 0;
}

unsigned int avpriv_toupper4(unsigned int x)
{
    return     toupper( x     &0xFF)
            + (toupper((x>>8 )&0xFF)<<8 )
            + (toupper((x>>16)&0xFF)<<16)
            + (toupper((x>>24)&0xFF)<<24);
}

#if !HAVE_THREADS

int ff_thread_get_buffer(AVCodecContext *avctx, AVFrame *f)
{
    f->owner = avctx;

    ff_init_buffer_info(avctx, f);

    return avctx->get_buffer(avctx, f);
}

void ff_thread_release_buffer(AVCodecContext *avctx, AVFrame *f)
{
    f->owner->release_buffer(f->owner, f);
}

void ff_thread_finish_setup(AVCodecContext *avctx)
{
}

void ff_thread_report_progress(AVFrame *f, int progress, int field)
{
}

void ff_thread_await_progress(AVFrame *f, int progress, int field)
{
}

int ff_thread_can_start_frame(AVCodecContext *avctx)
{
    return 1;
}

#endif

enum AVMediaType avcodec_get_type(enum AVCodecID codec_id)
{
    AVCodec *c= avcodec_find_decoder(codec_id);
    if(!c)
        c= avcodec_find_encoder(codec_id);
    if(c)
        return c->type;

    if (codec_id <= AV_CODEC_ID_NONE)
        return AVMEDIA_TYPE_UNKNOWN;
    else if (codec_id < AV_CODEC_ID_FIRST_AUDIO)
        return AVMEDIA_TYPE_VIDEO;
    else if (codec_id < AV_CODEC_ID_FIRST_SUBTITLE)
        return AVMEDIA_TYPE_AUDIO;
    else if (codec_id < AV_CODEC_ID_FIRST_UNKNOWN)
        return AVMEDIA_TYPE_SUBTITLE;

    return AVMEDIA_TYPE_UNKNOWN;
}

int avcodec_is_open(AVCodecContext *s)
{
    return !!s->internal;
}<|MERGE_RESOLUTION|>--- conflicted
+++ resolved
@@ -804,11 +804,7 @@
             goto end;
         }
         if (codec->priv_class) {
-<<<<<<< HEAD
-            *(const AVClass**)avctx->priv_data= codec->priv_class;
-=======
             *(const AVClass**)avctx->priv_data = codec->priv_class;
->>>>>>> 23aae62c
             av_opt_set_defaults(avctx->priv_data);
         }
       }
@@ -1410,14 +1406,8 @@
         av_log(avctx, AV_LOG_ERROR, "start_display_time must be 0.\n");
         return -1;
     }
-<<<<<<< HEAD
-
-    ret = avctx->codec->encode(avctx, buf, buf_size, (void *)(intptr_t)sub);
-=======
-    if(sub->num_rects == 0 || !sub->rects)
-        return -1;
+
     ret = avctx->codec->encode_sub(avctx, buf, buf_size, sub);
->>>>>>> 23aae62c
     avctx->frame_number++;
     return ret;
 }
