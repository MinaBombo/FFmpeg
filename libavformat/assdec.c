/*
 * SSA/ASS demuxer
 * Copyright (c) 2008 Michael Niedermayer
 *
 * This file is part of FFmpeg.
 *
 * FFmpeg is free software; you can redistribute it and/or
 * modify it under the terms of the GNU Lesser General Public
 * License as published by the Free Software Foundation; either
 * version 2.1 of the License, or (at your option) any later version.
 *
 * FFmpeg is distributed in the hope that it will be useful,
 * but WITHOUT ANY WARRANTY; without even the implied warranty of
 * MERCHANTABILITY or FITNESS FOR A PARTICULAR PURPOSE.  See the GNU
 * Lesser General Public License for more details.
 *
 * You should have received a copy of the GNU Lesser General Public
 * License along with FFmpeg; if not, write to the Free Software
 * Foundation, Inc., 51 Franklin Street, Fifth Floor, Boston, MA 02110-1301 USA
 */

<<<<<<< HEAD
=======
#include <stdint.h>

#include "libavutil/mathematics.h"
>>>>>>> 8f8bc923
#include "avformat.h"
#include "internal.h"
#include "subtitles.h"
#include "libavcodec/internal.h"
#include "libavutil/bprint.h"

typedef struct ASSContext{
    FFDemuxSubtitlesQueue q;
}ASSContext;

static int ass_probe(AVProbeData *p)
{
    const char *header= "[Script Info]";

    if(   !memcmp(p->buf  , header, strlen(header))
       || !memcmp(p->buf+3, header, strlen(header)))
        return AVPROBE_SCORE_MAX;

    return 0;
}

static int ass_read_close(AVFormatContext *s)
{
    ASSContext *ass = s->priv_data;
    ff_subtitles_queue_clean(&ass->q);
    return 0;
}

static int read_ts(const uint8_t *p, int64_t *start, int *duration)
{
    int64_t end;
    int hh1, mm1, ss1, ms1;
    int hh2, mm2, ss2, ms2;

    if (sscanf(p, "%*[^,],%d:%d:%d%*c%d,%d:%d:%d%*c%d",
               &hh1, &mm1, &ss1, &ms1,
               &hh2, &mm2, &ss2, &ms2) == 8) {
        end    = (hh2*3600LL + mm2*60LL + ss2) * 100LL + ms2;
        *start = (hh1*3600LL + mm1*60LL + ss1) * 100LL + ms1;
        *duration = end - *start;
        return 0;
    }
    return -1;
}

static int64_t get_line(AVBPrint *buf, AVIOContext *pb)
{
    int64_t pos = avio_tell(pb);

    av_bprint_clear(buf);
    for (;;) {
        char c = avio_r8(pb);
        if (!c)
            break;
        av_bprint_chars(buf, c, 1);
        if (c == '\n')
            break;
    }
    return pos;
}

static int ass_read_header(AVFormatContext *s)
{
    ASSContext *ass = s->priv_data;
    AVBPrint header, line;
    int header_remaining, res = 0;
    AVStream *st;

    st = avformat_new_stream(s, NULL);
    if (!st)
        return AVERROR(ENOMEM);
    avpriv_set_pts_info(st, 64, 1, 100);
    st->codec->codec_type = AVMEDIA_TYPE_SUBTITLE;
    st->codec->codec_id= AV_CODEC_ID_SSA;

    header_remaining= INT_MAX;

    av_bprint_init(&header, 0, AV_BPRINT_SIZE_UNLIMITED);
    av_bprint_init(&line,   0, AV_BPRINT_SIZE_UNLIMITED);

    for (;;) {
        int64_t pos = get_line(&line, s->pb);

        if (!line.str[0]) // EOF
            break;

        if (!memcmp(line.str, "[Events]", 8))
            header_remaining= 2;
        else if (line.str[0]=='[')
            header_remaining= INT_MAX;

        if (header_remaining) {
            av_bprintf(&header, "%s", line.str);
            header_remaining--;
        } else {
            int64_t ts_start = AV_NOPTS_VALUE;
            int duration = -1;
            AVPacket *sub;

            if (read_ts(line.str, &ts_start, &duration) < 0)
                continue;
            sub = ff_subtitles_queue_insert(&ass->q, line.str, line.len, 0);
            if (!sub) {
                res = AVERROR(ENOMEM);
                goto end;
            }
            sub->pos = pos;
            sub->pts = ts_start;
            sub->duration = duration;
        }
    }

    av_bprint_finalize(&line, NULL);

    res = avpriv_bprint_to_extradata(st->codec, &header);
    if (res < 0)
        goto end;

    ff_subtitles_queue_finalize(&ass->q);

end:
    return res;
}

static int ass_read_packet(AVFormatContext *s, AVPacket *pkt)
{
    ASSContext *ass = s->priv_data;
    return ff_subtitles_queue_read_packet(&ass->q, pkt);
}

static int ass_read_seek(AVFormatContext *s, int stream_index,
                         int64_t min_ts, int64_t ts, int64_t max_ts, int flags)
{
    ASSContext *ass = s->priv_data;
    return ff_subtitles_queue_seek(&ass->q, s, stream_index,
                                   min_ts, ts, max_ts, flags);
}

AVInputFormat ff_ass_demuxer = {
    .name           = "ass",
    .long_name      = NULL_IF_CONFIG_SMALL("SSA (SubStation Alpha) subtitle"),
    .priv_data_size = sizeof(ASSContext),
    .read_probe     = ass_probe,
    .read_header    = ass_read_header,
    .read_packet    = ass_read_packet,
    .read_close     = ass_read_close,
    .read_seek2     = ass_read_seek,
};<|MERGE_RESOLUTION|>--- conflicted
+++ resolved
@@ -19,12 +19,8 @@
  * Foundation, Inc., 51 Franklin Street, Fifth Floor, Boston, MA 02110-1301 USA
  */
 
-<<<<<<< HEAD
-=======
 #include <stdint.h>
 
-#include "libavutil/mathematics.h"
->>>>>>> 8f8bc923
 #include "avformat.h"
 #include "internal.h"
 #include "subtitles.h"
